--- conflicted
+++ resolved
@@ -15,8 +15,8 @@
 
 http_archive(
     name = "io_bazel_rules_go",
-    sha256 = "492c3ac68ed9dcf527a07e6a1b2dcbf199c6bf8b35517951467ac32e421c06c1",
-    urls = ["https://github.com/bazelbuild/rules_go/releases/download/0.17.0/rules_go-0.17.0.tar.gz"],
+    sha256 = "ade51a315fa17347e5c31201fdc55aa5ffb913377aa315dceb56ee9725e620ee",
+    urls = ["https://github.com/bazelbuild/rules_go/releases/download/0.16.6/rules_go-0.16.6.tar.gz"],
 )
 
 http_archive(
@@ -25,7 +25,7 @@
     urls = ["https://github.com/bazelbuild/bazel-gazelle/releases/download/0.16.0/bazel-gazelle-0.16.0.tar.gz"],
 )
 
-load("@io_bazel_rules_go//go:deps.bzl", "go_register_toolchains", "go_rules_dependencies")
+load("@io_bazel_rules_go//go:def.bzl", "go_register_toolchains", "go_rules_dependencies")
 
 go_rules_dependencies()
 
@@ -37,9 +37,9 @@
 
 http_archive(
     name = "io_bazel_rules_docker",
-    sha256 = "aed1c249d4ec8f703edddf35cbe9dfaca0b5f5ea6e4cd9e83e99f3b0d1136c3d",
-    strip_prefix = "rules_docker-0.7.0",
-    urls = ["https://github.com/bazelbuild/rules_docker/archive/v0.7.0.tar.gz"],
+    sha256 = "5235045774d2f40f37331636378f21fe11f69906c0386a790c5987a09211c3c4",
+    strip_prefix = "rules_docker-8010a50ef03d1e13f1bebabfc625478da075fa60",
+    urls = ["https://github.com/bazelbuild/rules_docker/archive/8010a50ef03d1e13f1bebabfc625478da075fa60.tar.gz"],
 )
 
 load(
@@ -52,7 +52,10 @@
 load(
     "@io_bazel_rules_docker//container:container.bzl",
     "container_pull",
-)
+    container_repositories = "repositories",
+)
+
+container_repositories()
 
 container_pull(
     name = "distroless-base",
@@ -114,8 +117,12 @@
 git_repository(
     name = "build_bazel_rules_nodejs",
     remote = "https://github.com/bazelbuild/rules_nodejs.git",
-    tag = "0.16.6",
-)
+    tag = "0.16.5",
+)
+
+load("@build_bazel_rules_nodejs//:package.bzl", "rules_nodejs_dependencies")
+
+rules_nodejs_dependencies()
 
 load("@build_bazel_rules_nodejs//:defs.bzl", "node_repositories", "yarn_install")
 
@@ -1511,7 +1518,6 @@
 )
 
 go_repository(
-<<<<<<< HEAD
     name = "com_github_asaskevich_govalidator",
     commit = "f9ffefc3facf",
     importpath = "github.com/asaskevich/govalidator",
@@ -1527,9 +1533,10 @@
     name = "com_github_traiana_okro",
     commit = "614847a0ec95",
     importpath = "github.com/traiana/okro",
-=======
+)
+
+go_repository(
     name = "io_k8s_klog",
     importpath = "k8s.io/klog",
     tag = "v0.1.0",
->>>>>>> 1c462778
 )