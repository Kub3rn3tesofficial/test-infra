filegroup(
    name = "package-srcs",
    srcs = glob(["**"]),
    tags = ["automanaged"],
    visibility = ["//visibility:private"],
)

filegroup(
    name = "all-srcs",
    srcs = [
        ":package-srcs",
        "//vendor/cloud.google.com/go/compute/metadata:all-srcs",
        "//vendor/cloud.google.com/go/iam:all-srcs",
        "//vendor/cloud.google.com/go/internal:all-srcs",
        "//vendor/cloud.google.com/go/pubsub:all-srcs",
        "//vendor/cloud.google.com/go/storage:all-srcs",
        "//vendor/github.com/Azure/azure-pipeline-go/pipeline:all-srcs",
        "//vendor/github.com/Azure/azure-sdk-for-go/services/resources/mgmt/2018-05-01/resources:all-srcs",
        "//vendor/github.com/Azure/azure-sdk-for-go/version:all-srcs",
        "//vendor/github.com/Azure/azure-storage-blob-go/azblob:all-srcs",
        "//vendor/github.com/Azure/go-autorest/autorest:all-srcs",
        "//vendor/github.com/Azure/go-autorest/logger:all-srcs",
        "//vendor/github.com/Azure/go-autorest/version:all-srcs",
        "//vendor/github.com/Microsoft/go-winio:all-srcs",
        "//vendor/github.com/NYTimes/gziphandler:all-srcs",
        "//vendor/github.com/PuerkitoBio/purell:all-srcs",
        "//vendor/github.com/PuerkitoBio/urlesc:all-srcs",
        "//vendor/github.com/andygrunwald/go-gerrit:all-srcs",
        "//vendor/github.com/aws/aws-k8s-tester/ec2config:all-srcs",
        "//vendor/github.com/aws/aws-k8s-tester/eksconfig:all-srcs",
        "//vendor/github.com/aws/aws-k8s-tester/ekstester:all-srcs",
        "//vendor/github.com/aws/aws-k8s-tester/etcdconfig/plugins:all-srcs",
        "//vendor/github.com/aws/aws-k8s-tester/kubeadmconfig/plugins:all-srcs",
        "//vendor/github.com/aws/aws-k8s-tester/kubernetesconfig/plugins:all-srcs",
        "//vendor/github.com/aws/aws-k8s-tester/pkg/awsapi/ec2:all-srcs",
        "//vendor/github.com/aws/aws-sdk-go/aws:all-srcs",
        "//vendor/github.com/aws/aws-sdk-go/internal/ini:all-srcs",
        "//vendor/github.com/aws/aws-sdk-go/internal/s3err:all-srcs",
        "//vendor/github.com/aws/aws-sdk-go/internal/sdkio:all-srcs",
        "//vendor/github.com/aws/aws-sdk-go/internal/sdkrand:all-srcs",
        "//vendor/github.com/aws/aws-sdk-go/internal/sdkuri:all-srcs",
        "//vendor/github.com/aws/aws-sdk-go/internal/shareddefaults:all-srcs",
        "//vendor/github.com/aws/aws-sdk-go/private/protocol:all-srcs",
        "//vendor/github.com/aws/aws-sdk-go/service/autoscaling:all-srcs",
        "//vendor/github.com/aws/aws-sdk-go/service/cloudformation:all-srcs",
        "//vendor/github.com/aws/aws-sdk-go/service/ec2:all-srcs",
        "//vendor/github.com/aws/aws-sdk-go/service/elb:all-srcs",
        "//vendor/github.com/aws/aws-sdk-go/service/iam:all-srcs",
        "//vendor/github.com/aws/aws-sdk-go/service/route53:all-srcs",
        "//vendor/github.com/aws/aws-sdk-go/service/s3:all-srcs",
        "//vendor/github.com/aws/aws-sdk-go/service/sts:all-srcs",
        "//vendor/github.com/bazelbuild/bazel-gazelle/cmd/gazelle:all-srcs",
        "//vendor/github.com/bazelbuild/bazel-gazelle/config:all-srcs",
        "//vendor/github.com/bazelbuild/bazel-gazelle/flag:all-srcs",
        "//vendor/github.com/bazelbuild/bazel-gazelle/internal/version:all-srcs",
        "//vendor/github.com/bazelbuild/bazel-gazelle/internal/wspace:all-srcs",
        "//vendor/github.com/bazelbuild/bazel-gazelle/label:all-srcs",
        "//vendor/github.com/bazelbuild/bazel-gazelle/language:all-srcs",
        "//vendor/github.com/bazelbuild/bazel-gazelle/merger:all-srcs",
        "//vendor/github.com/bazelbuild/bazel-gazelle/pathtools:all-srcs",
        "//vendor/github.com/bazelbuild/bazel-gazelle/repo:all-srcs",
        "//vendor/github.com/bazelbuild/bazel-gazelle/resolve:all-srcs",
        "//vendor/github.com/bazelbuild/bazel-gazelle/rule:all-srcs",
        "//vendor/github.com/bazelbuild/bazel-gazelle/walk:all-srcs",
        "//vendor/github.com/bazelbuild/buildtools/build:all-srcs",
        "//vendor/github.com/bazelbuild/buildtools/tables:all-srcs",
        "//vendor/github.com/beorn7/perks/quantile:all-srcs",
        "//vendor/github.com/blang/semver:all-srcs",
        "//vendor/github.com/bwmarrin/snowflake:all-srcs",
        "//vendor/github.com/client9/misspell:all-srcs",
        "//vendor/github.com/davecgh/go-spew/spew:all-srcs",
        "//vendor/github.com/deckarep/golang-set:all-srcs",
        "//vendor/github.com/dgrijalva/jwt-go:all-srcs",
        "//vendor/github.com/djherbis/atime:all-srcs",
        "//vendor/github.com/docker/distribution/digestset:all-srcs",
        "//vendor/github.com/docker/distribution/reference:all-srcs",
        "//vendor/github.com/docker/docker/api:all-srcs",
        "//vendor/github.com/docker/docker/client:all-srcs",
        "//vendor/github.com/docker/go-connections/nat:all-srcs",
        "//vendor/github.com/docker/go-connections/sockets:all-srcs",
        "//vendor/github.com/docker/go-connections/tlsconfig:all-srcs",
        "//vendor/github.com/docker/go-units:all-srcs",
        "//vendor/github.com/evanphx/json-patch:all-srcs",
        "//vendor/github.com/fsnotify/fsnotify:all-srcs",
        "//vendor/github.com/fsouza/fake-gcs-server/fakestorage:all-srcs",
        "//vendor/github.com/fsouza/fake-gcs-server/internal/backend:all-srcs",
        "//vendor/github.com/ghodss/yaml:all-srcs",
        "//vendor/github.com/go-openapi/jsonpointer:all-srcs",
        "//vendor/github.com/go-openapi/jsonreference:all-srcs",
        "//vendor/github.com/go-openapi/spec:all-srcs",
        "//vendor/github.com/go-openapi/swag:all-srcs",
        "//vendor/github.com/go-sql-driver/mysql:all-srcs",
        "//vendor/github.com/gogo/protobuf/proto:all-srcs",
        "//vendor/github.com/gogo/protobuf/sortkeys:all-srcs",
        "//vendor/github.com/golang/glog:all-srcs",
        "//vendor/github.com/golang/groupcache/lru:all-srcs",
        "//vendor/github.com/golang/mock/gomock:all-srcs",
        "//vendor/github.com/golang/protobuf/proto:all-srcs",
        "//vendor/github.com/golang/protobuf/protoc-gen-go/descriptor:all-srcs",
        "//vendor/github.com/golang/protobuf/ptypes:all-srcs",
        "//vendor/github.com/gomodule/redigo/redis:all-srcs",
        "//vendor/github.com/google/btree:all-srcs",
        "//vendor/github.com/google/go-cmp/cmp:all-srcs",
        "//vendor/github.com/google/go-github/github:all-srcs",
        "//vendor/github.com/google/go-querystring/query:all-srcs",
        "//vendor/github.com/google/gofuzz:all-srcs",
        "//vendor/github.com/google/uuid:all-srcs",
        "//vendor/github.com/googleapis/gax-go/v2:all-srcs",
        "//vendor/github.com/googleapis/gnostic/OpenAPIv2:all-srcs",
        "//vendor/github.com/googleapis/gnostic/compiler:all-srcs",
        "//vendor/github.com/googleapis/gnostic/extensions:all-srcs",
        "//vendor/github.com/gophercloud/gophercloud:all-srcs",
        "//vendor/github.com/gorilla/context:all-srcs",
        "//vendor/github.com/gorilla/mux:all-srcs",
        "//vendor/github.com/gorilla/securecookie:all-srcs",
        "//vendor/github.com/gorilla/sessions:all-srcs",
        "//vendor/github.com/gregjones/httpcache:all-srcs",
        "//vendor/github.com/hashicorp/errwrap:all-srcs",
        "//vendor/github.com/hashicorp/go-multierror:all-srcs",
        "//vendor/github.com/hashicorp/golang-lru:all-srcs",
        "//vendor/github.com/imdario/mergo:all-srcs",
        "//vendor/github.com/inconshreveable/mousetrap:all-srcs",
        "//vendor/github.com/influxdata/influxdb/client/v2:all-srcs",
        "//vendor/github.com/influxdata/influxdb/models:all-srcs",
        "//vendor/github.com/influxdata/influxdb/pkg/escape:all-srcs",
        "//vendor/github.com/jinzhu/gorm:all-srcs",
        "//vendor/github.com/jinzhu/inflection:all-srcs",
        "//vendor/github.com/jmespath/go-jmespath:all-srcs",
        "//vendor/github.com/json-iterator/go:all-srcs",
        "//vendor/github.com/klauspost/compress/flate:all-srcs",
        "//vendor/github.com/klauspost/cpuid:all-srcs",
        "//vendor/github.com/klauspost/pgzip:all-srcs",
        "//vendor/github.com/knative/build/pkg/apis/build:all-srcs",
        "//vendor/github.com/knative/build/pkg/client/clientset/versioned:all-srcs",
        "//vendor/github.com/knative/build/pkg/client/informers/externalversions:all-srcs",
        "//vendor/github.com/knative/build/pkg/client/listers/build/v1alpha1:all-srcs",
        "//vendor/github.com/knative/pkg/apis:all-srcs",
        "//vendor/github.com/knative/pkg/kmeta:all-srcs",
        "//vendor/github.com/knative/pkg/kmp:all-srcs",
        "//vendor/github.com/konsorten/go-windows-terminal-sequences:all-srcs",
        "//vendor/github.com/mailru/easyjson/buffer:all-srcs",
        "//vendor/github.com/mailru/easyjson/jlexer:all-srcs",
        "//vendor/github.com/mailru/easyjson/jwriter:all-srcs",
        "//vendor/github.com/mattbaird/jsonpatch:all-srcs",
        "//vendor/github.com/mattn/go-sqlite3:all-srcs",
        "//vendor/github.com/mattn/go-zglob:all-srcs",
        "//vendor/github.com/matttproud/golang_protobuf_extensions/pbutil:all-srcs",
        "//vendor/github.com/modern-go/concurrent:all-srcs",
        "//vendor/github.com/modern-go/reflect2:all-srcs",
        "//vendor/github.com/opencontainers/go-digest:all-srcs",
        "//vendor/github.com/opencontainers/image-spec/specs-go:all-srcs",
        "//vendor/github.com/pelletier/go-toml:all-srcs",
        "//vendor/github.com/peterbourgon/diskv:all-srcs",
        "//vendor/github.com/pkg/errors:all-srcs",
        "//vendor/github.com/pmezard/go-difflib/difflib:all-srcs",
        "//vendor/github.com/prometheus/client_golang/prometheus:all-srcs",
        "//vendor/github.com/prometheus/client_model/go:all-srcs",
        "//vendor/github.com/prometheus/common/expfmt:all-srcs",
        "//vendor/github.com/prometheus/common/internal/bitbucket.org/ww/goautoneg:all-srcs",
        "//vendor/github.com/prometheus/common/model:all-srcs",
        "//vendor/github.com/prometheus/procfs:all-srcs",
        "//vendor/github.com/satori/go.uuid:all-srcs",
        "//vendor/github.com/shurcooL/githubv4:all-srcs",
        "//vendor/github.com/shurcooL/go/ctxhttp:all-srcs",
        "//vendor/github.com/shurcooL/graphql:all-srcs",
        "//vendor/github.com/sirupsen/logrus:all-srcs",
        "//vendor/github.com/spf13/cobra:all-srcs",
        "//vendor/github.com/spf13/pflag:all-srcs",
<<<<<<< HEAD
        "//vendor/github.com/stretchr/testify/assert:all-srcs",
=======
        "//vendor/github.com/tektoncd/pipeline/pkg/apis/pipeline:all-srcs",
        "//vendor/github.com/tektoncd/pipeline/pkg/client/clientset/versioned:all-srcs",
        "//vendor/github.com/tektoncd/pipeline/pkg/client/informers/externalversions:all-srcs",
        "//vendor/github.com/tektoncd/pipeline/pkg/client/listers/pipeline/v1alpha1:all-srcs",
        "//vendor/github.com/tektoncd/pipeline/pkg/list:all-srcs",
        "//vendor/github.com/tektoncd/pipeline/pkg/names:all-srcs",
        "//vendor/github.com/tektoncd/pipeline/pkg/templating:all-srcs",
>>>>>>> ba215daf
        "//vendor/go.opencensus.io:all-srcs",
        "//vendor/golang.org/x/crypto/curve25519:all-srcs",
        "//vendor/golang.org/x/crypto/ed25519:all-srcs",
        "//vendor/golang.org/x/crypto/internal/chacha20:all-srcs",
        "//vendor/golang.org/x/crypto/internal/subtle:all-srcs",
        "//vendor/golang.org/x/crypto/poly1305:all-srcs",
        "//vendor/golang.org/x/crypto/ssh:all-srcs",
        "//vendor/golang.org/x/lint:all-srcs",
        "//vendor/golang.org/x/net/context:all-srcs",
        "//vendor/golang.org/x/net/http/httpguts:all-srcs",
        "//vendor/golang.org/x/net/http2:all-srcs",
        "//vendor/golang.org/x/net/idna:all-srcs",
        "//vendor/golang.org/x/net/internal/socks:all-srcs",
        "//vendor/golang.org/x/net/internal/timeseries:all-srcs",
        "//vendor/golang.org/x/net/proxy:all-srcs",
        "//vendor/golang.org/x/net/trace:all-srcs",
        "//vendor/golang.org/x/net/xsrftoken:all-srcs",
        "//vendor/golang.org/x/oauth2:all-srcs",
        "//vendor/golang.org/x/sync/errgroup:all-srcs",
        "//vendor/golang.org/x/sync/semaphore:all-srcs",
        "//vendor/golang.org/x/sys/cpu:all-srcs",
        "//vendor/golang.org/x/sys/unix:all-srcs",
        "//vendor/golang.org/x/sys/windows:all-srcs",
        "//vendor/golang.org/x/text/secure/bidirule:all-srcs",
        "//vendor/golang.org/x/text/transform:all-srcs",
        "//vendor/golang.org/x/text/unicode/bidi:all-srcs",
        "//vendor/golang.org/x/text/unicode/norm:all-srcs",
        "//vendor/golang.org/x/text/width:all-srcs",
        "//vendor/golang.org/x/time/rate:all-srcs",
        "//vendor/golang.org/x/tools/cover:all-srcs",
        "//vendor/golang.org/x/tools/go/ast/astutil:all-srcs",
        "//vendor/golang.org/x/tools/go/gcexportdata:all-srcs",
        "//vendor/golang.org/x/tools/go/internal/gcimporter:all-srcs",
        "//vendor/golang.org/x/tools/go/internal/packagesdriver:all-srcs",
        "//vendor/golang.org/x/tools/go/packages:all-srcs",
        "//vendor/golang.org/x/tools/go/vcs:all-srcs",
        "//vendor/golang.org/x/tools/imports:all-srcs",
        "//vendor/golang.org/x/tools/internal/fastwalk:all-srcs",
        "//vendor/golang.org/x/tools/internal/gopathwalk:all-srcs",
        "//vendor/golang.org/x/tools/internal/module:all-srcs",
        "//vendor/golang.org/x/tools/internal/semver:all-srcs",
        "//vendor/google.golang.org/api/gensupport:all-srcs",
        "//vendor/google.golang.org/api/googleapi:all-srcs",
        "//vendor/google.golang.org/api/internal:all-srcs",
        "//vendor/google.golang.org/api/iterator:all-srcs",
        "//vendor/google.golang.org/api/option:all-srcs",
        "//vendor/google.golang.org/api/storage/v1:all-srcs",
        "//vendor/google.golang.org/api/support/bundler:all-srcs",
        "//vendor/google.golang.org/api/transport:all-srcs",
        "//vendor/google.golang.org/appengine:all-srcs",
        "//vendor/google.golang.org/genproto/googleapis/api/annotations:all-srcs",
        "//vendor/google.golang.org/genproto/googleapis/devtools/resultstore/v2:all-srcs",
        "//vendor/google.golang.org/genproto/googleapis/iam/v1:all-srcs",
        "//vendor/google.golang.org/genproto/googleapis/pubsub/v1:all-srcs",
        "//vendor/google.golang.org/genproto/googleapis/rpc/code:all-srcs",
        "//vendor/google.golang.org/genproto/googleapis/rpc/status:all-srcs",
        "//vendor/google.golang.org/genproto/protobuf/field_mask:all-srcs",
        "//vendor/google.golang.org/grpc:all-srcs",
        "//vendor/gopkg.in/inf.v0:all-srcs",
        "//vendor/gopkg.in/robfig/cron.v2:all-srcs",
        "//vendor/gopkg.in/yaml.v2:all-srcs",
        "//vendor/k8s.io/api/admission/v1beta1:all-srcs",
        "//vendor/k8s.io/api/admissionregistration/v1alpha1:all-srcs",
        "//vendor/k8s.io/api/admissionregistration/v1beta1:all-srcs",
        "//vendor/k8s.io/api/apps/v1:all-srcs",
        "//vendor/k8s.io/api/apps/v1beta1:all-srcs",
        "//vendor/k8s.io/api/apps/v1beta2:all-srcs",
        "//vendor/k8s.io/api/authentication/v1:all-srcs",
        "//vendor/k8s.io/api/authentication/v1beta1:all-srcs",
        "//vendor/k8s.io/api/authorization/v1:all-srcs",
        "//vendor/k8s.io/api/authorization/v1beta1:all-srcs",
        "//vendor/k8s.io/api/autoscaling/v1:all-srcs",
        "//vendor/k8s.io/api/autoscaling/v2beta1:all-srcs",
        "//vendor/k8s.io/api/autoscaling/v2beta2:all-srcs",
        "//vendor/k8s.io/api/batch/v1:all-srcs",
        "//vendor/k8s.io/api/batch/v1beta1:all-srcs",
        "//vendor/k8s.io/api/batch/v2alpha1:all-srcs",
        "//vendor/k8s.io/api/certificates/v1beta1:all-srcs",
        "//vendor/k8s.io/api/coordination/v1beta1:all-srcs",
        "//vendor/k8s.io/api/core/v1:all-srcs",
        "//vendor/k8s.io/api/events/v1beta1:all-srcs",
        "//vendor/k8s.io/api/extensions/v1beta1:all-srcs",
        "//vendor/k8s.io/api/networking/v1:all-srcs",
        "//vendor/k8s.io/api/policy/v1beta1:all-srcs",
        "//vendor/k8s.io/api/rbac/v1:all-srcs",
        "//vendor/k8s.io/api/rbac/v1alpha1:all-srcs",
        "//vendor/k8s.io/api/rbac/v1beta1:all-srcs",
        "//vendor/k8s.io/api/scheduling/v1alpha1:all-srcs",
        "//vendor/k8s.io/api/scheduling/v1beta1:all-srcs",
        "//vendor/k8s.io/api/settings/v1alpha1:all-srcs",
        "//vendor/k8s.io/api/storage/v1:all-srcs",
        "//vendor/k8s.io/api/storage/v1alpha1:all-srcs",
        "//vendor/k8s.io/api/storage/v1beta1:all-srcs",
        "//vendor/k8s.io/apiextensions-apiserver/pkg/apis/apiextensions:all-srcs",
        "//vendor/k8s.io/apiextensions-apiserver/pkg/client/clientset/clientset:all-srcs",
        "//vendor/k8s.io/apimachinery/pkg/api/equality:all-srcs",
        "//vendor/k8s.io/apimachinery/pkg/api/errors:all-srcs",
        "//vendor/k8s.io/apimachinery/pkg/api/meta:all-srcs",
        "//vendor/k8s.io/apimachinery/pkg/api/resource:all-srcs",
        "//vendor/k8s.io/apimachinery/pkg/apis/meta/internalversion:all-srcs",
        "//vendor/k8s.io/apimachinery/pkg/apis/meta/v1:all-srcs",
        "//vendor/k8s.io/apimachinery/pkg/apis/meta/v1beta1:all-srcs",
        "//vendor/k8s.io/apimachinery/pkg/conversion:all-srcs",
        "//vendor/k8s.io/apimachinery/pkg/fields:all-srcs",
        "//vendor/k8s.io/apimachinery/pkg/labels:all-srcs",
        "//vendor/k8s.io/apimachinery/pkg/runtime:all-srcs",
        "//vendor/k8s.io/apimachinery/pkg/selection:all-srcs",
        "//vendor/k8s.io/apimachinery/pkg/types:all-srcs",
        "//vendor/k8s.io/apimachinery/pkg/util/cache:all-srcs",
        "//vendor/k8s.io/apimachinery/pkg/util/clock:all-srcs",
        "//vendor/k8s.io/apimachinery/pkg/util/diff:all-srcs",
        "//vendor/k8s.io/apimachinery/pkg/util/errors:all-srcs",
        "//vendor/k8s.io/apimachinery/pkg/util/framer:all-srcs",
        "//vendor/k8s.io/apimachinery/pkg/util/intstr:all-srcs",
        "//vendor/k8s.io/apimachinery/pkg/util/json:all-srcs",
        "//vendor/k8s.io/apimachinery/pkg/util/mergepatch:all-srcs",
        "//vendor/k8s.io/apimachinery/pkg/util/naming:all-srcs",
        "//vendor/k8s.io/apimachinery/pkg/util/net:all-srcs",
        "//vendor/k8s.io/apimachinery/pkg/util/rand:all-srcs",
        "//vendor/k8s.io/apimachinery/pkg/util/runtime:all-srcs",
        "//vendor/k8s.io/apimachinery/pkg/util/sets:all-srcs",
        "//vendor/k8s.io/apimachinery/pkg/util/strategicpatch:all-srcs",
        "//vendor/k8s.io/apimachinery/pkg/util/validation:all-srcs",
        "//vendor/k8s.io/apimachinery/pkg/util/wait:all-srcs",
        "//vendor/k8s.io/apimachinery/pkg/util/yaml:all-srcs",
        "//vendor/k8s.io/apimachinery/pkg/version:all-srcs",
        "//vendor/k8s.io/apimachinery/pkg/watch:all-srcs",
        "//vendor/k8s.io/apimachinery/third_party/forked/golang/json:all-srcs",
        "//vendor/k8s.io/apimachinery/third_party/forked/golang/reflect:all-srcs",
        "//vendor/k8s.io/client-go/discovery:all-srcs",
        "//vendor/k8s.io/client-go/dynamic:all-srcs",
        "//vendor/k8s.io/client-go/kubernetes:all-srcs",
        "//vendor/k8s.io/client-go/pkg/apis/clientauthentication:all-srcs",
        "//vendor/k8s.io/client-go/pkg/version:all-srcs",
        "//vendor/k8s.io/client-go/plugin/pkg/client/auth:all-srcs",
        "//vendor/k8s.io/client-go/rest:all-srcs",
        "//vendor/k8s.io/client-go/testing:all-srcs",
        "//vendor/k8s.io/client-go/third_party/forked/golang/template:all-srcs",
        "//vendor/k8s.io/client-go/tools/auth:all-srcs",
        "//vendor/k8s.io/client-go/tools/cache:all-srcs",
        "//vendor/k8s.io/client-go/tools/clientcmd:all-srcs",
        "//vendor/k8s.io/client-go/tools/metrics:all-srcs",
        "//vendor/k8s.io/client-go/tools/pager:all-srcs",
        "//vendor/k8s.io/client-go/tools/record:all-srcs",
        "//vendor/k8s.io/client-go/tools/reference:all-srcs",
        "//vendor/k8s.io/client-go/transport:all-srcs",
        "//vendor/k8s.io/client-go/util/buffer:all-srcs",
        "//vendor/k8s.io/client-go/util/cert:all-srcs",
        "//vendor/k8s.io/client-go/util/connrotation:all-srcs",
        "//vendor/k8s.io/client-go/util/flowcontrol:all-srcs",
        "//vendor/k8s.io/client-go/util/homedir:all-srcs",
        "//vendor/k8s.io/client-go/util/integer:all-srcs",
        "//vendor/k8s.io/client-go/util/jsonpath:all-srcs",
        "//vendor/k8s.io/client-go/util/retry:all-srcs",
        "//vendor/k8s.io/client-go/util/workqueue:all-srcs",
        "//vendor/k8s.io/code-generator/cmd/client-gen:all-srcs",
        "//vendor/k8s.io/code-generator/cmd/deepcopy-gen:all-srcs",
        "//vendor/k8s.io/code-generator/cmd/informer-gen:all-srcs",
        "//vendor/k8s.io/code-generator/cmd/lister-gen:all-srcs",
        "//vendor/k8s.io/code-generator/pkg/util:all-srcs",
        "//vendor/k8s.io/gengo/args:all-srcs",
        "//vendor/k8s.io/gengo/examples/deepcopy-gen/generators:all-srcs",
        "//vendor/k8s.io/gengo/examples/set-gen/sets:all-srcs",
        "//vendor/k8s.io/gengo/generator:all-srcs",
        "//vendor/k8s.io/gengo/namer:all-srcs",
        "//vendor/k8s.io/gengo/parser:all-srcs",
        "//vendor/k8s.io/gengo/types:all-srcs",
        "//vendor/k8s.io/klog:all-srcs",
        "//vendor/k8s.io/kube-openapi/pkg/util/proto:all-srcs",
        "//vendor/k8s.io/repo-infra/kazel:all-srcs",
        "//vendor/mvdan.cc/xurls/v2:all-srcs",
        "//vendor/sigs.k8s.io/yaml:all-srcs",
        "//vendor/vbom.ml/util/sortorder:all-srcs",
    ],
    tags = ["automanaged"],
    visibility = ["//visibility:public"],
)<|MERGE_RESOLUTION|>--- conflicted
+++ resolved
@@ -166,9 +166,7 @@
         "//vendor/github.com/sirupsen/logrus:all-srcs",
         "//vendor/github.com/spf13/cobra:all-srcs",
         "//vendor/github.com/spf13/pflag:all-srcs",
-<<<<<<< HEAD
         "//vendor/github.com/stretchr/testify/assert:all-srcs",
-=======
         "//vendor/github.com/tektoncd/pipeline/pkg/apis/pipeline:all-srcs",
         "//vendor/github.com/tektoncd/pipeline/pkg/client/clientset/versioned:all-srcs",
         "//vendor/github.com/tektoncd/pipeline/pkg/client/informers/externalversions:all-srcs",
@@ -176,7 +174,6 @@
         "//vendor/github.com/tektoncd/pipeline/pkg/list:all-srcs",
         "//vendor/github.com/tektoncd/pipeline/pkg/names:all-srcs",
         "//vendor/github.com/tektoncd/pipeline/pkg/templating:all-srcs",
->>>>>>> ba215daf
         "//vendor/go.opencensus.io:all-srcs",
         "//vendor/golang.org/x/crypto/curve25519:all-srcs",
         "//vendor/golang.org/x/crypto/ed25519:all-srcs",
