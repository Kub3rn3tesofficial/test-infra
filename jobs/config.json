--- conflicted
+++ resolved
@@ -545,36 +545,32 @@
     "sigOwners": [
       "UNKNOWN"
     ]
-<<<<<<< HEAD
-  }, 
+  },
   "ci-kubernetes-e2e-gce-audit": {
     "args": [
-      "--env-file=jobs/platform/gce.env", 
-      "--env-file=jobs/ci-kubernetes-e2e-gce-audit.env", 
-      "--timeout=180m", 
+      "--env-file=jobs/platform/gce.env",
+      "--env-file=jobs/ci-kubernetes-e2e-gce-audit.env",
+      "--timeout=180m",
       "--extract=ci/latest"
-    ], 
-    "scenario": "kubernetes_e2e", 
-    "sigOwners": [
-      "UNKNOWN"
-    ]
-  }, 
+    ],
+    "scenario": "kubernetes_e2e",
+    "sigOwners": [
+      "UNKNOWN"
+    ]
+  },
   "ci-kubernetes-e2e-gce-audit-release-1-7": {
     "args": [
-      "--env-file=jobs/platform/gce.env", 
-      "--env-file=jobs/ci-kubernetes-e2e-gce-audit-release-1-7.env", 
-      "--extract=ci/latest-1.7", 
-      "--timeout=180m", 
+      "--env-file=jobs/platform/gce.env",
+      "--env-file=jobs/ci-kubernetes-e2e-gce-audit-release-1-7.env",
+      "--extract=ci/latest-1.7",
+      "--timeout=180m",
       "--mode=local"
-    ], 
-    "scenario": "kubernetes_e2e", 
-    "sigOwners": [
-      "UNKNOWN"
-    ]
-  }, 
-=======
-  },
->>>>>>> 33cd121b
+    ],
+    "scenario": "kubernetes_e2e",
+    "sigOwners": [
+      "UNKNOWN"
+    ]
+  },
   "ci-kubernetes-e2e-gce-autoscaling": {
     "args": [
       "--env-file=jobs/platform/gce.env",
@@ -2349,36 +2345,32 @@
     "sigOwners": [
       "UNKNOWN"
     ]
-<<<<<<< HEAD
-  }, 
+  },
   "ci-kubernetes-e2e-gci-gce-audit": {
     "args": [
-      "--env-file=jobs/platform/gce.env", 
-      "--env-file=jobs/ci-kubernetes-e2e-gci-gce-audit.env", 
-      "--timeout=180m", 
+      "--env-file=jobs/platform/gce.env",
+      "--env-file=jobs/ci-kubernetes-e2e-gci-gce-audit.env",
+      "--timeout=180m",
       "--extract=ci/latest"
-    ], 
-    "scenario": "kubernetes_e2e", 
-    "sigOwners": [
-      "UNKNOWN"
-    ]
-  }, 
+    ],
+    "scenario": "kubernetes_e2e",
+    "sigOwners": [
+      "UNKNOWN"
+    ]
+  },
   "ci-kubernetes-e2e-gci-gce-audit-release-1-7": {
     "args": [
-      "--env-file=jobs/platform/gce.env", 
-      "--env-file=jobs/ci-kubernetes-e2e-gci-gce-audit-release-1-7.env", 
-      "--extract=ci/latest-1.7", 
-      "--timeout=180m", 
+      "--env-file=jobs/platform/gce.env",
+      "--env-file=jobs/ci-kubernetes-e2e-gci-gce-audit-release-1-7.env",
+      "--extract=ci/latest-1.7",
+      "--timeout=180m",
       "--mode=local"
     ], 
-    "scenario": "kubernetes_e2e", 
-    "sigOwners": [
-      "UNKNOWN"
-    ]
-  }, 
-=======
-  },
->>>>>>> 33cd121b
+    "scenario": "kubernetes_e2e",
+    "sigOwners": [
+      "UNKNOWN"
+    ]
+  },
   "ci-kubernetes-e2e-gci-gce-autoscaling": {
     "args": [
       "--env-file=jobs/platform/gce.env",
