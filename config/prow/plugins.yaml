# Plugin configuration
---
triggers:
- repos:
  - kubernetes
  - kubernetes-client
  - kubernetes-csi
  - kubernetes-sigs
  join_org_url: "https://git.k8s.io/community/community-membership.md#member"
  only_org_members: true
- repos:
  - google/cadvisor
  - GoogleCloudPlatform/k8s-multicluster-ingress
  join_org_url: "https://git.k8s.io/community/community-membership.md#member"
- repos:
  - containerd/cri
  join_org_url: "https://github.com/containerd/project/blob/main/MAINTAINERS"
- repos:
  - containerd/containerd
  join_org_url: "https://github.com/containerd/project/blob/main/MAINTAINERS"
- repos:
  - bazelbuild

owners:
  mdyamlrepos:
  - kubernetes/website
  skip_collaborators:
  - kubernetes-sigs/contributor-playground

approve:
- repos:
  - kubernetes/cloud-provider-aws
  - kubernetes/cluster-registry
  - kubernetes/contrib
  - kubernetes/dashboard
  - kubernetes/dns
  - kubernetes/examples
  - kubernetes/federation
  - kubernetes/gengo
  - kubernetes/ingress-gce
  - kubernetes/ingress-nginx
  - kubernetes/klog
  - kubernetes/kubeadm
  - kubernetes/kubectl
  - kubernetes/kubernetes-template-project
  - kubernetes/kube-state-metrics
  - kubernetes/minikube
  - kubernetes/node-problem-detector
  - kubernetes/perf-tests
  - kubernetes/steering
  - kubernetes/system-validators
  - kubernetes/utils
  require_self_approval: false
  lgtm_acts_as_approve: true
- repos:
  - kubernetes/kops
  - kubernetes/website
  require_self_approval: true
  lgtm_acts_as_approve: false
- repos:
  - kubernetes/enhancements
  - kubernetes/kubernetes
  - kubernetes-client
  - kubernetes-csi
  - kubernetes-sigs
  require_self_approval: false
- repos:
  - kubernetes/cloud-provider-openstack
  - kubernetes-sigs/cluster-api
  - kubernetes-sigs/cluster-api-provider-aws
  - kubernetes-sigs/cluster-api-provider-azure
  - kubernetes-sigs/cluster-api-provider-gcp
  - kubernetes-sigs/cluster-api-provider-vsphere
  require_self_approval: true
  ignore_review_state: true
- repos:
  - bazelbuild
  - kubernetes-sigs/boskos
  - kubernetes-sigs/downloadkubernetes
  - kubernetes-sigs/e2e-framework
  - kubernetes-sigs/promo-tools
  - kubernetes-sigs/k8s-gsm-tools
  - kubernetes-sigs/kind
  - kubernetes-sigs/kubetest2
  - kubernetes-sigs/mdtoc
  - kubernetes-sigs/release-notes
  - kubernetes-sigs/security-profiles-operator
  - kubernetes-sigs/slack-infra
  - kubernetes-sigs/zeitgeist
  - kubernetes/community
  - kubernetes/k8s.io
  - kubernetes/org
  - kubernetes/publishing-bot
  - kubernetes/release
  - kubernetes/repo-infra
  - kubernetes/sig-release
  - kubernetes/test-infra
  - kubernetes/cloud-provider-gcp
  require_self_approval: false
  ignore_review_state: false
- repos:
  - kubernetes-sigs/gateway-api
  lgtm_acts_as_approve: false

help:
  help_guidelines_summary: |
                        Please ensure that the issue body includes answers to the following questions:
                        - Why are we solving this issue?
                        - To address this issue, are there any code changes? If there are code changes, what needs to be done in the code and what places can the assignee treat as reference points?
                        - Does this issue have zero to low barrier of entry?
                        - How can the assignee reach out to you for help?

# Lower bounds in number of lines changed; XS is assumed to be zero.
size:
  s:   10
  m:   30
  l:   100
  xl:  500
  xxl: 1000

label:
  additional_labels:
    # This label is used by the API review process
    # https://git.k8s.io/community/sig-architecture/api-review-process.md#mechanics
    - api-review
    # These labels are used to make Tide merge with a non-default merge method
    - tide/merge-method-merge
    - tide/merge-method-rebase
    - tide/merge-method-squash
    # This label, for k/website, identifies issues relevant to https://katacoda.com/
    - team/katacoda
<<<<<<< HEAD
  restricted_labels:
    kubernetes/kubernetes:
        # Security Response Committee (SRC) is allowed to add this label, 
        # to new and existing GitHub Issues and PRs that announce a fixed CVE triaged by SRC
      - allowed_teams:
          - security-response-committee
        # SIG Security Tooling Lead is an allowed user to assist SRC in this CVE feed automation  
        allowed_users:
          - pushkarj
        # This label is used to filter/tag CVEs announced by SRC
        label: official-cve-feed
=======
    # This label, for k/website, identifies PRs with large refactoring changes
    - refactor

>>>>>>> a7a801e8
lgtm:
- repos:
  - bazelbuild
  - kubernetes-sigs/boskos
  - kubernetes-sigs/controller-runtime
  - kubernetes-sigs/downloadkubernetes
  - kubernetes-sigs/e2e-framework
  - kubernetes-sigs/promo-tools
  - kubernetes-sigs/k8s-gsm-tools
  - kubernetes-sigs/kind
  - kubernetes-sigs/kubetest2
  - kubernetes-sigs/mdtoc
  - kubernetes-sigs/release-notes
  - kubernetes-sigs/security-profiles-operator
  - kubernetes-sigs/zeitgeist
  - kubernetes/k8s.io
  - kubernetes/kops
  - kubernetes/publishing-bot
  - kubernetes/release
  - kubernetes/repo-infra
  - kubernetes/sig-release
  - kubernetes/test-infra
  review_acts_as_lgtm: true
- repos:
  - kubernetes/website
  store_tree_hash: true

blockades:
- repos:
  - kubernetes/kubernetes
  blockregexps:
  - ^examples/
  explanation: "examples/ has moved to https://github.com/kubernetes/examples/"
- repos:
  - kubernetes/kubernetes
  blockregexps:
  - ^pkg/util/[^/]+\.go$
  explanation: "Utility code must be added to a subpackage like pkg/util/flag, not pkg/util directly. See: #49923"
- repos:
  - kubernetes/kubernetes
  blockregexps:
  - ^test/conformance/testdata/conformance.yaml$
  branchregexp: "^release-*"
  explanation: "`test/conformance/testdata/conformance.yaml` cannot be updated on release branches."
- repos:
  - kubernetes/community
  blockregexps:
  - ^events/2016
  - ^events/2017
  - ^events/2018
  - ^events/elections/2017
  - ^events/elections/2018
  - ^events/elections/2019
  explanation: "These files are historical, and from events that have already occurred."
- repos:
  - kubernetes/community
  blockregexps:
  - ^keps/
  explanation: "KEPs have been relocated to [kubernetes/enhancements](https://git.k8s.io/enhancements/)! Please submit any updates there."
- repos:
  - kubernetes/community
  blockregexps:
  - ^contributors/design-proposals/
  explanation: "The Design Proposal process has been deprecated in favor of [Kubernetes Enhancement Proposals (KEP)](https://git.k8s.io/enhancements/). These documents are here for historical purposes only."
- repos:
  - kubernetes/enhancements
  blockregexps:
  - ^keps/NEXT_KEP_NUMBER$
  explanation: "KEP numbers are obsolete. Please remove any changes to `NEXT_KEP_NUMBER` from this PR and ensure the KEP filename is the draft date and KEP title e.g., `YYYYMMDD-pony-controller.md`"
- repos:
  - kubernetes/release
  blockregexps:
  - ^push-build.sh
  explanation: "Changes to push-build.sh will immediately affect the Kubernetes CI. This PR must be explicitly approved by SIG Release repo admins."
- repos:
  - kubernetes/client-go
  blockregexps:
  - .*
  exceptionregexps:
  - ^README\.md$
  explanation: "We do not accept changes directly against this repository, unless the change is to the `README.md` itself. Please see `CONTRIBUTING.md` for information on where and how to contribute instead."

blunderbuss:
  max_request_count: 2
  use_status_availability: true

cat:
  key_path: /etc/cat-api/api-key

goose:
  key_path: /etc/unsplash-api/honk.txt

heart:
  adorees:
  - mirandachrist
  commentregexp: ".*"

slack:
  mergewarnings:
  - repos:
    - kubernetes/community
    - kubernetes/org
    channels:
    - sig-contribex
    exempt_users:
    - k8s-ci-robot
  - repos:
    - kubernetes/enhancements
    channels:
    - enhancements
    exempt_users:
    - k8s-ci-robot
  - repos:
    - kubernetes/utils
    - kubernetes/component-helpers
    channels:
    - sig-architecture
    exempt_users:
    - k8s-ci-robot
    - k8s-publishing-bot
  - repos:
    - kubernetes/api
    - kubernetes/apiextensions-apiserver
    - kubernetes/apimachinery
    - kubernetes/apiserver
    - kubernetes/client-go
    - kubernetes/code-generator
    - kubernetes/component-base
    - kubernetes/controller-manager
    - kubernetes/kube-aggregator
    - kubernetes/kube-controller-manager
    - kubernetes/sample-apiserver
    - kubernetes/sample-controller
    channels:
    - sig-api-machinery
    exempt_users:
    - k8s-publishing-bot
  - repos:
    - kubernetes/pod-security-admission
    channels:
    - sig-auth
    exempt_users:
    - k8s-publishing-bot
  - repos:
    - kubernetes/kubernetes
    channels:
    - github-management
    exempt_users:
    - k8s-ci-robot # future home of tide
    - k8s-release-robot # anago
    exempt_branches:
        feature-serverside-apply:
            - lavalamp # feature-serverside-apply "branch manager"
            - apelisse # feature-serverside-apply "branch manager"
        feature-rate-limiting:
            - lavalamp # feature-rate-limiting "branch manager"
            - deads2k # feature-rate-limiting "branch manager"
  - repos:
    - kubernetes/test-infra
    channels:
    - testing-ops
    exempt_users:
    - k8s-ci-robot
  - repos:
    - kubernetes/sig-release
    channels:
    - release-management
    exempt_users:
    - k8s-ci-robot
  - repos:
    - kubernetes/release
    channels:
    - release-management
    exempt_users:
    - k8s-ci-robot
  - repos:
    - kubernetes/k8s.io
    channels:
    - sig-k8s-infra
    exempt_users:
    - k8s-ci-robot
  - repos:
    - kubernetes/kops
    channels:
    - kops-dev
    exempt_users:
    - k8s-ci-robot
  - repos:
    - kubernetes/cluster-api-provider-aws
    channels:
    - cluster-api-aws
    exempt_users:
    - k8s-ci-robot

milestone_applier:
  kubernetes/enhancements:
    master: v1.23
  kubernetes/kubernetes:
    master: v1.23
    release-1.22: v1.22
    release-1.21: v1.21
    release-1.20: v1.20
    release-1.19: v1.19
  kubernetes/org:
    main: v1.23
  kubernetes/release:
    master: v1.23
  kubernetes/sig-release:
    master: v1.23
  kubernetes/test-infra:
    master: v1.23
  kubernetes/k8s.io:
    main: v1.23
  kubernetes/kops:
    master: v1.23
    release-1.22: v1.22
    release-1.21: v1.21
    release-1.20: v1.20
    release-1.19: v1.19
    release-1.18: v1.18
    release-1.17: v1.17
    release-1.16: v1.16
  kubernetes-sigs/cluster-api:
    main: v1.1
    release-1.0: v1.0
    release-0.4: v0.4
    operator-0.4: v0.4 # Remove this when it gets merged back.
    release-0.3: v0.3
  kubernetes-sigs/cluster-api-provider-aws:
    main: v1.x
    release-1.0: v1.0.x
    release-0.7: v0.7.x
    release-0.6: v0.6.x
  kubernetes-sigs/cluster-api-provider-azure:
    main: v0.5
    release-0.4: v0.4.16
  kubernetes-sigs/cluster-api-provider-digitalocean:
    main: v1.0.0
    release-0.5: v0.5.1
  kubernetes-sigs/cluster-api-provider-gcp:
    main: v1.0.0
    release-0.4: v0.4
    release-0.3: v0.3
  kubernetes-sigs/boskos:
    master: v1.23
  kubernetes-sigs/controller-runtime:
    master: v0.10.x
    release-0.9: v0.9.x
    release-0.8: v0.8.x
    release-0.7: v0.7.x
    release-0.6: v0.6.x
    release-0.5: v0.5.x
  kubernetes/website:
    dev-1.23: 1.23

repo_milestone:
  # Default maintainer
  '':
    # You can curl the following endpoint in order to determine the github ID of your team
    # responsible for maintaining the milestones. You may need to specify the page number.
    # curl -H "Authorization: token <token>" "https://api.github.com/orgs/<org-name>/teams?page=N"
    maintainers_id: 2460384
    maintainers_team: milestone-maintainers
  kubernetes-sigs/controller-runtime:
    maintainers_id: 2785806
    maintainers_team: controller-runtime-maintainers
    maintainers_friendly_name: Controller Runtime Maintainers
  kubernetes-sigs/cluster-api:
    maintainers_id: 3058957
    maintainers_team: cluster-api-maintainers
    maintainers_friendly_name: Cluster API Maintainers
  kubernetes-sigs/cluster-api-provider-aws:
    maintainers_id: 2830895
    maintainers_team: cluster-api-provider-aws-maintainers
    maintainers_friendly_name: Cluster API Provider AWS Maintainers
  kubernetes-sigs/cluster-api-provider-azure:
    maintainers_id: 3063852
    maintainers_team: cluster-api-provider-azure-maintainers
    maintainers_friendly_name: Cluster API Provider Azure Maintainers
  kubernetes-sigs/cluster-api-provider-digitalocean:
    maintainers_id: 2978501
    maintainers_team: cluster-api-provider-digitalocean-maintainers
    maintainers_friendly_name: Cluster API Provider DigitalOcean Maintainers
  kubernetes-sigs/cluster-api-provider-gcp:
    maintainers_id: 2829767
    maintainers_team: cluster-api-provider-gcp-maintainers
    maintainers_friendly_name: Cluster API Provider GCP Maintainers
  kubernetes-sigs/cluster-api-provider-nested:
    maintainers_id: 4158805
    maintainers_team: cluster-api-provider-nested-maintainers
    maintainers_friendly_name: Cluster API Provider Nested Maintainers
  kubernetes-sigs/cluster-api-provider-vsphere:
    maintainers_id: 2850058
    maintainers_team: cluster-api-provider-vsphere-maintainers
    maintainers_friendly_name: Cluster API Provider vSphere Maintainers
  kubernetes/community:
    maintainers_id: 3169231
    maintainers_team: community-milestone-maintainers
    maintainers_friendly_name: Community Milestone Maintainers
  kubernetes/kops:
    maintainers_id: 2060651
    maintainers_team: kops-maintainers
    maintainers_friendly_name: Kops Maintainers
  kubernetes/ingress-nginx:
    maintainers_id: 2179129
    maintainers_team: ingress-nginx-maintainers
    maintainers_friendly_name: Ingress Nginx Maintainers
  kubernetes/org:
    maintainers_id: 2842373
    maintainers_team: owners
    maintainers_friendly_name: GitHub Admin Team
  kubernetes/website:
    maintainers_id: 3175912
    maintainers_team: website-milestone-maintainers
    maintainers_friendly_name: Website milestone maintainers
  kubernetes/kubeadm:
    maintainers_id: 2195382
    maintainers_team: kubeadm-maintainers
    maintainers_friendly_name: Kubeadm maintainers
  kubernetes-sigs/kubebuilder:
    maintainers_id: 2688053
    maintainers_team: kubebuilder-maintainers
    maintainers_friendly_name: Kubebuilder Maintainers

project_config:
  project_org_configs:
    kubernetes:
      org_maintainers_team_id: 3162587 # sig-testing-dummy-project-team
      org_default_column_map:
        test-infra-dummy-testing-project-plugin:
          To do
        KEP Implementation Tracking:
          To do
      project_repo_configs:
        kubernetes:
          repo_maintainers_team_id: 2460384 # milestone-maintainers
          repo_default_column_map:
            component-base:
              To do
            Workloads:
              Backlog
        website:
          repo_maintainers_team_id: 3175912 # website-milestone-maintainers
          repo_default_column_map:
            component-base:
              To do
            Doc Writing and Editing:
              To do

config_updater:
  maps:
    label_sync/labels.yaml:
      name: label-config
      clusters:
        test-infra-trusted:
          - test-pods
    config/prow/config.yaml:
      name: config
      clusters:
        test-infra-trusted:
          - default
    config/prow/plugins.yaml:
      name: plugins
      clusters:
        test-infra-trusted:
          - default
    config/jobs/**/*.yaml:
      name: job-config
      gzip: true
      clusters:
        test-infra-trusted:
          - default
    experiment/test-configmap.txt:
      name: test-configmap
      gzip: true
      clusters:
        test-infra-trusted:
          - default

welcome:
- repos:
  - kubernetes
  - kubernetes-client
  - kubernetes-csi
  - kubernetes-sigs
  message_template: "Welcome @{{.AuthorLogin}}! <br><br>It looks like this is your first PR to <a href='https://github.com/{{.Org}}/{{.Repo}}'>{{.Org}}/{{.Repo}}</a> 🎉. Please refer to our [pull request process documentation](https://git.k8s.io/community/contributors/guide/pull-requests.md) to help your PR have a smooth ride to approval. <br><br>You will be prompted by a bot to use commands during the review process. Do not be afraid to follow the prompts! It is okay to experiment. [Here is the bot commands documentation](https://go.k8s.io/bot-commands). <br><br>You can also check if {{.Org}}/{{.Repo}} has [its own contribution guidelines](https://github.com/{{.Org}}/{{.Repo}}/tree/master/CONTRIBUTING.md). <br><br>You may want to refer to our [testing guide](https://git.k8s.io/community/contributors/devel/sig-testing/testing.md) if you run into trouble with your tests not passing. <br><br>If you are having difficulty getting your pull request seen, please follow the [recommended escalation practices](https://github.com/kubernetes/community/blob/master/contributors/guide/pull-requests.md#why-is-my-pull-request-not-getting-reviewed). Also, for tips and tricks in the contribution process you may want to read the [Kubernetes contributor cheat sheet](https://git.k8s.io/community/contributors/guide/contributor-cheatsheet/README.md). We want to make sure your contribution gets all the attention it needs! <br><br>Thank you, and welcome to Kubernetes. :smiley:"

require_matching_label:
- missing_label: do-not-merge/needs-kind
  org: kubernetes
  repo: kubernetes
  prs: true
  regexp: ^kind/
- missing_label: do-not-merge/needs-sig
  org: kubernetes
  repo: kubernetes
  prs: true
  regexp: ^(sig|wg|committee)/
  # Define needs-sig separately for issues so that we only comment on issues.
- missing_label: needs-sig
  org: kubernetes
  repo: kubernetes
  issues: true
  regexp: ^(sig|wg|committee)/
  missing_comment: |
    There are no sig labels on this issue. Please add an appropriate label by using one of the following commands:
    - `/sig <group-name>`
    - `/wg <group-name>`
    - `/committee <group-name>`

    Please see the [group list](https://git.k8s.io/community/sig-list.md) for a listing of the SIGs, working groups, and committees available.
# Needs triage configuration
- missing_label: needs-triage
  org: kubernetes
  repo: kubernetes
  issues: true
  prs: true
  regexp: ^triage/accepted$
  missing_comment: |
    This issue is currently awaiting triage.

    If a SIG or subproject determines this is a relevant issue, they will accept it by applying the `triage/accepted` label and provide further guidance.

    The `triage/accepted` label can be added by org members by writing `/triage accepted` in a comment.
- missing_label: needs-triage
  org: kubernetes
  repo: website
  issues: true
  regexp: ^triage/accepted$
  missing_comment: |
    This issue is currently awaiting triage.

    SIG Docs takes a lead on issue triage for this website, but any Kubernetes member can accept issues by applying the `triage/accepted` label.

    The `triage/accepted` label can be added by org members by writing `/triage accepted` in a comment.
- missing_label: needs-triage
  org: kubernetes
  repo: kubectl
  issues: true
  regexp: ^triage/accepted$
  missing_comment: |
    This issue is currently awaiting triage.

    SIG CLI takes a lead on issue triage for this repo, but any Kubernetes member can accept issues by applying the `triage/accepted` label.

    The `triage/accepted` label can be added by org members by writing `/triage accepted` in a comment.
- missing_label: needs-sig
  org: kubernetes
  repo: community
  issues: true
  regexp: ^(sig|wg|committee)/
  missing_comment: |
    There are no sig labels on this issue. Please add an appropriate label by using one of the following commands:
    - `/sig <group-name>`
    - `/wg <group-name>`
    - `/committee <group-name>`

    Please see the [group list](https://git.k8s.io/community/sig-list.md) for a listing of the SIGs, working groups, and committees available.
- missing_label: needs-sig
  org: kubernetes
  repo: enhancements
  issues: true
  regexp: ^(sig|wg|committee)/
  missing_comment: |
    There are no sig labels on this issue. Please add an appropriate label by using one of the following commands:
    - `/sig <group-name>`
    - `/wg <group-name>`
    - `/committee <group-name>`

    Please see the [group list](https://git.k8s.io/community/sig-list.md) for a listing of the SIGs, working groups, and committees available.
- missing_label: needs-sig
  org: kubernetes-sigs
  repo: contributor-playground
  issues: true
  regexp: ^(sig|wg|committee)/
  missing_comment: |
    There are no sig labels on this issue. Please add an appropriate label by using one of the following commands:
    - `/sig <group-name>`
    - `/wg <group-name>`
    - `/committee <group-name>`

    Please see the [group list](https://git.k8s.io/community/sig-list.md) for a listing of the SIGs, working groups, and committees available.
- missing_label: needs-priority
  org: kubernetes
  repo: kubernetes
  prs: true
  regexp: ^priority/
- missing_label: needs-kind
  org: kubernetes
  repo: cloud-provider-aws
  prs: true
  regexp: ^kind/
- missing_label: needs-kind
  org: kubernetes
  repo: release
  issues: true
  prs: true
  regexp: ^kind/
- missing_label: needs-priority
  org: kubernetes
  repo: release
  issues: true
  prs: true
  regexp: ^priority/
- missing_label: needs-kind
  org: kubernetes
  repo: sig-release
  issues: true
  prs: true
  regexp: ^kind/
- missing_label: needs-priority
  org: kubernetes
  repo: sig-release
  issues: true
  prs: true
  regexp: ^priority/
- missing_label: needs-kind
  org: kubernetes-client
  repo: python
  prs: true
  regexp: ^kind/
- missing_label: needs-kind
  org: kubernetes-client
  repo: python-base
  prs: true
  regexp: ^kind/
- missing_label: needs-triage
  org: kubernetes
  repo: ingress-nginx
  issues: true
  prs: true
  regexp: ^triage/accepted$
  missing_comment: |
    This issue is currently awaiting triage.

    If Ingress contributors determines this is a relevant issue, they will accept it by applying the `triage/accepted` label and provide further guidance.

    The `triage/accepted` label can be added by org members by writing `/triage accepted` in a comment.
- missing_label: needs-kind
  org: kubernetes
  repo: ingress-nginx
  issues: true
  prs: true
  regexp: ^kind/
- missing_label: needs-priority
  org: kubernetes
  repo: ingress-nginx
  issues: true
  prs: true
  regexp: ^priority/
- missing_label: needs-kind
  org: kubernetes-sigs
  repo: kustomize
  issues: true
  prs: false
  regexp: ^kind/
- missing_label: needs-triage
  org: kubernetes-sigs
  repo: kustomize
  issues: true
  prs: false
  regexp: ^triage/accepted$
  missing_comment: |
    This issue is currently awaiting triage.

    SIG CLI takes a lead on issue triage for this repo, but any Kubernetes member can accept issues by applying the `triage/accepted` label.

    The `triage/accepted` label can be added by org members by writing `/triage accepted` in a comment.
- missing_label: needs-priority
  org: kubernetes-sigs
  repo: cluster-api-provider-aws
  issues: true
  prs: true
  regexp: ^priority/
- missing_label: needs-triage
  org: kubernetes-sigs
  repo: cluster-api-provider-aws
  issues: true
  prs: true
  regexp: ^triage/accepted$
  missing_comment: |
    This issue is currently awaiting triage.

    If CAPA/CAPI contributors determines this is a relevant issue, they will accept it by applying the `triage/accepted` label and provide further guidance.

    The `triage/accepted` label can be added by org members by writing `/triage accepted` in a comment.
- missing_label: needs-sig
  org: kubernetes
  repo: test-infra
  issues: true
  regexp: ^(sig|wg|committee)/
  missing_comment: |
    There are no sig labels on this issue. Please add an appropriate label by using one of the following commands:
    - `/sig <group-name>`
    - `/wg <group-name>`
    - `/committee <group-name>`

    Please see the [group list](https://git.k8s.io/community/sig-list.md) for a listing of the SIGs, working groups, and committees available.

retitle:
  allow_closed_issues: true

cherry_pick_unapproved:
  comment: |
    This cherry pick PR is for a release branch and has not yet been approved by [Release Managers](https://k8s.io/releases/release-managers).
    Adding the `do-not-merge/cherry-pick-not-approved` label.

    To merge this cherry pick, it must first be approved (`/lgtm` + `/approve`) by the relevant OWNERS.

    **AFTER** it has been approved by code owners, please ping the **kubernetes/release-managers** team in a comment to request a cherry pick review.

    (For details on the patch release process and schedule, see the [Patch Releases](https://k8s.io/releases/patch-releases) page.)

# Enabled plugins per repo.
# Keys: Full repo name: "org/repo".
# Values: List of plugins to run against the repo.
plugins:
  # Enable the following for any bazelbuild repo (rules_k8s, rules_docker) that sends prow webhooks
  # Repos that do not send prow webhooks will see no effect.
  bazelbuild:
    plugins:
    - approve  # Allow OWNERS to /approve
    - assign  # Allow /assign and /cc
    - blunderbuss  # Auto-assign people
    - cat # /meow replies with cat pictures
    - dog # /bark replies with dog pictures
    - help  # Support /help and /good-first-issue
    - hold  # Support /hold to delay merge
    - lgtm  # Allow /lgtm
    - lifecycle  # Allow /lifecycle stale
    - override
    - size  # Auto-label size of PR
    - trigger  # Allow people to configure CI jobs to /test
    - verify-owners # Validates OWNERS file changes in PRs.
    - wip  # Auto-hold PRs with WIP in title
    - yuks # Let prow tell a /joke

  google/cadvisor:
    plugins:
    - trigger

  kubernetes:
    plugins:
    - approve
    - assign
    - blunderbuss
    - cat
    - cla
    - dog
    - golint
    - goose
    - heart
    - help
    - hold
    - invalidcommitmsg
    - label
    - lgtm
    - lifecycle
    - milestoneapplier
    - owners-label
    - pony
    - retitle
    - shrug
    - sigmention
    - size
    - skip
    - slackevents
    - transfer-issue
    - trick-or-treat
    - trigger
    - verify-owners
    - welcome
    - wip
    - yuks

  kubernetes/cloud-provider-aws:
    plugins:
    - milestone
    - milestonestatus
    - release-note
    - require-matching-label

  kubernetes/cloud-provider-openstack:
    plugins:
    - override
    - release-note

  kubernetes/community:
    plugins:
    - blockade
    - milestone
    - require-matching-label

  kubernetes/dashboard:
    plugins:
    - override

  kubernetes/enhancements:
    plugins:
    - blockade
    - milestone
    - require-matching-label
    - stage

  kubernetes/ingress-nginx:
    plugins:
    - require-matching-label
    - milestone

  kubernetes/k8s.io:
    plugins:
    - milestone

  kubernetes/kops:
    plugins:
    - mergecommitblocker
    - milestone
    - override

  kubernetes/kubeadm:
    plugins:
    - milestone

  kubernetes/kubectl:
    plugins:
    - require-matching-label

  kubernetes/kubernetes:
    plugins:
    - blockade
    - cherry-pick-unapproved
    - mergecommitblocker
    - milestone
    - milestonestatus
    - override
    - release-note
    - require-matching-label

  kubernetes/org:
    plugins:
    - milestone

  kubernetes/publishing-bot:
    plugins:
    - override

  kubernetes/release:
    plugins:
    - blockade
    - mergecommitblocker
    - milestone
    - override
    - release-note
    - require-matching-label

  kubernetes/sig-release:
    plugins:
    - mergecommitblocker
    - milestone
    - override
    - require-matching-label

  kubernetes/system-validators:
    plugins:
    - milestone

  kubernetes/test-infra:
    plugins:
    - config-updater
    - milestone
    - override
    - project
    - require-matching-label

  kubernetes/utils:
    plugins:
    - override

  kubernetes/website:
    plugins:
    - milestone
    - project
    - require-matching-label

  kubernetes-client:
    plugins:
    - approve
    - assign
    - blunderbuss
    - cat
    - cla
    - dog
    - goose
    - heart
    - help
    - hold
    - invalidcommitmsg
    - label
    - lgtm
    - lifecycle
    - milestoneapplier
    - owners-label
    - pony
    - retitle
    - shrug
    - size
    - skip
    - trigger
    - verify-owners
    - welcome
    - wip
    - yuks

  kubernetes-client/python:
    plugins:
    - release-note
    - require-matching-label

  kubernetes-client/python-base:
    plugins:
    - release-note
    - require-matching-label

  kubernetes-csi:
    plugins:
    - approve
    - assign
    - blunderbuss
    - cat
    - cla
    - dog
    - goose
    - heart
    - help
    - hold
    - invalidcommitmsg
    - label
    - lgtm
    - lifecycle
    - owners-label
    - pony
    - retitle
    - release-note
    - shrug
    - size
    - skip
    - trigger
    - verify-owners
    - welcome
    - wip
    - yuks

  kubernetes-security/cvelist-public:
    plugins:
    - trigger

  kubernetes-sigs:
    plugins:
    - approve
    - assign
    - blunderbuss
    - cat
    - cla
    - dog
    - goose
    - heart
    - help
    - hold
    - invalidcommitmsg
    - label
    - lgtm
    - lifecycle
    - milestoneapplier
    - owners-label
    - pony
    - retitle
    - shrug
    - size
    - skip
    - transfer-issue
    - trick-or-treat
    - trigger
    - verify-owners
    - welcome
    - wip
    - yuks

  kubernetes-sigs/cloud-provider-azure:
    plugins:
    - milestone
    - milestonestatus
    - release-note
    - require-matching-label

  kubernetes-sigs/gcp-compute-persistent-disk-csi-driver:
    plugins:
    - release-note

  kubernetes-sigs/gcp-filestore-csi-driver:
    plugins:
    - release-note

  kubernetes-sigs/boskos:
    plugins:
    - milestone
    - override

  kubernetes-sigs/kind:
    plugins:
    - override

  kubernetes-sigs/kustomize:
    plugins:
    - require-matching-label
    - merge-method-comment

  kubernetes-sigs/controller-runtime:
    plugins:
    - milestone

  kubernetes-sigs/cluster-api:
    plugins:
    - milestone
    - override

  kubernetes-sigs/cluster-api-provider-aws:
    plugins:
    - golint
    - mergecommitblocker
    - milestone
    - milestonestatus
    - override
    - release-note
    - require-matching-label

  kubernetes-sigs/cluster-api-provider-azure:
    plugins:
    - milestone
    - milestonestatus
    - release-note
    - require-matching-label
    - override

  kubernetes-sigs/cluster-api-provider-digitalocean:
    plugins:
    - milestone
    - milestonestatus
    - release-note
    - require-matching-label

  kubernetes-sigs/cluster-api-provider-gcp:
    plugins:
    - milestone
    - milestonestatus
    - release-note
    - require-matching-label
    - override

  kubernetes-sigs/cluster-api-provider-ibmcloud:
    plugins:
    - milestone

  kubernetes-sigs/cluster-api-provider-nested:
    plugins:
    - milestone
    - override

  kubernetes-sigs/image-builder:
    plugins:
    - mergecommitblocker

  kubernetes-sigs/etcdadm:
    plugins:
    - milestone

  kubernetes-sigs/contributor-playground:
    plugins:
    - require-matching-label

  kubernetes-sigs/security-profiles-operator:
    plugins:
    - mergecommitblocker
    - milestone
    - override
    - release-note

  kubernetes-sigs/promo-tools:
    plugins:
    - mergecommitblocker
    - override
    - release-note

  kubernetes-sigs/kubebuilder:
    plugins:
    - override

  kubernetes-sigs/hierarchical-namespaces:
    plugins:
    - milestone

  containerd/cri:
    plugins:
    - assign
    - cla
    - label
    - lgtm
    - lifecycle
    - size
    - trigger

  containerd/containerd:
    plugins:
    - assign  # Allow /assign and /cc
    - trigger # Allow people to configure CI jobs to /test

  GoogleCloudPlatform/k8s-multicluster-ingress:
    plugins:
    - trigger

  GoogleCloudPlatform/k8s-cluster-bundle:
    plugins:
    - trigger
    - lgtm
    - size
    - welcome

  GoogleCloudPlatform/netd:
    plugins:
    - trigger
    - lgtm
    - golint
    - approve
    - verify-owners
    - size
    - assign
    - help
    - hold
    - cat
    - dog
    - wip

  cncf/apisnoop:
    plugins:
    - wip
    - trigger
    - assign
    - cla
    - cat # /meow replies with cat pictures
    - dog # /bark replies with dog pictures
    - goose
    - heart
    - help
    - hold
    - label
    - lgtm
    - retitle
    - shrug
    - size

external_plugins:
  kubernetes:
  - name: needs-rebase
    events:
      - issue_comment
      - pull_request
  kubernetes-sigs:
  - name: needs-rebase
    events:
      - issue_comment
      - pull_request
  kubernetes-csi:
  - name: needs-rebase
    events:
      - issue_comment
      - pull_request
  kubernetes-client:
  - name: needs-rebase
    events:
      - issue_comment
      - pull_request
  kubernetes-sigs/cluster-api:
  - name: cherrypicker
    events:
    - issue_comment
    - pull_request
    endpoint: http://cherrypicker
  kubernetes-sigs/cluster-api-provider-aws:
  - name: cherrypicker
    events:
    - issue_comment
    - pull_request
    endpoint: http://cherrypicker
  kubernetes-sigs/controller-tools:
  - name: cherrypicker
    events:
    - issue_comment
    - pull_request
    endpoint: http://cherrypicker
  kubernetes-sigs/controller-runtime:
  - name: cherrypicker
    events:
    - issue_comment
    - pull_request
    endpoint: http://cherrypicker<|MERGE_RESOLUTION|>--- conflicted
+++ resolved
@@ -129,7 +129,9 @@
     - tide/merge-method-squash
     # This label, for k/website, identifies issues relevant to https://katacoda.com/
     - team/katacoda
-<<<<<<< HEAD
+    # This label, for k/website, identifies PRs with large refactoring changes
+    - refactor
+
   restricted_labels:
     kubernetes/kubernetes:
         # Security Response Committee (SRC) is allowed to add this label, 
@@ -141,11 +143,7 @@
           - pushkarj
         # This label is used to filter/tag CVEs announced by SRC
         label: official-cve-feed
-=======
-    # This label, for k/website, identifies PRs with large refactoring changes
-    - refactor
-
->>>>>>> a7a801e8
+
 lgtm:
 - repos:
   - bazelbuild
