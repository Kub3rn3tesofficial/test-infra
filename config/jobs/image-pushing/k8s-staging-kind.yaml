--- conflicted
+++ resolved
@@ -23,11 +23,6 @@
               - name: LOG_TO_STDOUT
                 value: "y"
       rerun_auth_config:
-<<<<<<< HEAD
-        github_team_slugs:
-          - org: kubernetes-sigs
-            slug: kind-maintainers
-=======
         github_team_ids:
           - 2921947 # kind-maintainers
     - name: post-kind-push-base-image
@@ -56,7 +51,8 @@
                 value: "y"
       rerun_auth_config:
         github_team_ids:
-          - 2921947 # kind-maintainers
+          - org: kubernetes-sigs
+            slug: kind-maintainers
     - name: post-kind-push-kindnetd-image
       cluster: k8s-infra-prow-build-trusted
       run_if_changed: '(^images/kindnetd)|(^images/Makefile)'
@@ -164,5 +160,5 @@
                 value: "y"
       rerun_auth_config:
         github_team_ids:
-          - 2921947 # kind-maintainers
->>>>>>> c5e20d6b
+          - org: kubernetes-sigs
+            slug: kind-maintainers