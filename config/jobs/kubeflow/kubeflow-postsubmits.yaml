--- conflicted
+++ resolved
@@ -325,32 +325,6 @@
     annotations:
       testgrid-dashboards: sig-big-data
       description: Postsubmit tests for kubeflow/pipeline.
-<<<<<<< HEAD
-=======
-  - name: kubeflow-pipeline-postsubmit-mkp-sample-test
-    branches:
-    - ^master$
-    decorate: true
-    labels:
-      preset-service-account: "true"
-    spec:
-      containers:
-      - image: gcr.io/k8s-testimages/kubekins-e2e:v20200324-45d42fa-master
-        command:
-        - ./test/postsubmit-tests-with-pipeline-deployment.sh
-        args:
-        - --kfp_deployment
-        - mkp
-        - --workflow_file
-        - sample_test.yaml
-        - --test_result_folder
-        - sample_test
-        - --timeout
-        - "3600"
-    annotations:
-      testgrid-dashboards: sig-big-data
-      description: Postsubmit tests for kubeflow/pipeline.
->>>>>>> e86e60c9
   kubeflow/xgboost-operator:
   - name: kubeflow-xgboost-operator-postsubmit
     labels:
