presubmits:
  kubernetes/test-infra:
  # pull-test-infra-bazel is deprecated, leave it here just in case. Will be
  # completely removed once bazel footprint is removed from test-infra
  - name: pull-test-infra-bazel
    branches:
    - master
    always_run: false
    optional: true
    decorate: true
    labels:
      preset-service-account: "true"
      preset-bazel-scratch-dir: "true"
    spec:
      containers:
      - image: gcr.io/k8s-testimages/launcher.gcr.io/google/bazel:v20210806-38e1be0-test-infra
        command:
        - hack/bazel.sh
        args:
        - test
        - --config=ci
        - --nobuild_tests_only
        - //...
        env:
        - name: BAZEL_FETCH_PLEASE
          value: //...
    annotations:
      testgrid-dashboards: presubmits-test-infra
      testgrid-tab-name: bazel

  - name: pull-test-infra-gubernator
    branches:
    - master
    run_if_changed: 'gubernator|config/prow/config.yaml|config/jobs/.+\.yaml'
    decorate: true
    labels:
      preset-service-account: "true"
    spec:
      containers:
      - image: gcr.io/k8s-testimages/gubernator:v20200824-5d057db
        command:
        - ./gubernator/test-gubernator.sh
        env:
        - name: WORKSPACE
          value: "/workspace"
    annotations:
      testgrid-dashboards: presubmits-test-infra
      testgrid-tab-name: gubernator

  # Please keep this in sync with the `ci-test-infra-prow-checkconfig` job
  - name: pull-test-infra-prow-checkconfig
    decorate: true
    run_if_changed: '^(config/prow/(config|plugins).yaml$|config/jobs/.*.yaml$)'
    spec:
      containers:
      - image: gcr.io/k8s-prow/checkconfig:v20220305-a9a1fd8e47
        command:
        - checkconfig
        args:
        - --config-path=config/prow/config.yaml
        - --job-config-path=config/jobs
        - --plugin-config=config/prow/plugins.yaml
        - --strict
        - --warnings=mismatched-tide-lenient
        - --warnings=tide-strict-branch
        - --warnings=needs-ok-to-test
        - --warnings=validate-owners
        - --warnings=missing-trigger
        - --warnings=validate-urls
        - --warnings=unknown-fields
        - --warnings=duplicate-job-refs
    annotations:
      testgrid-dashboards: presubmits-test-infra
  - name: pull-test-infra-integration
    branches:
    - master
    skip_if_only_changed: '^config/jobs/'
    decorate: true
    labels:
      preset-service-account: "true"
      preset-dind-enabled: "true"
      preset-kind-volume-mounts: "true"
    spec:
      containers:
      - image: gcr.io/k8s-staging-test-infra/kubekins-e2e:v20220307-7fa60e9872-test-infra
        command:
        - runner.sh
        args:
        - ./prow/test/integration/integration-test.sh
        env:
        # docker-in-docker needs privileged mode
        securityContext:
          privileged: true
        resources:
          requests:
            # This job is very CPU intensive as building prow images in
            # parallel
            cpu: "14"
      tolerations:
      - key: "highcpu"
        operator: "Equal"
        value: "true"
        effect: "NoSchedule"
      nodeSelector:
        highcpu: "true"
    annotations:
      testgrid-dashboards: presubmits-test-infra
      testgrid-tab-name: integration
<<<<<<< HEAD
=======
  - name: pull-test-infra-integration-with-ko
    branches:
    - master
    always_run: false
    decorate: true
    labels:
      preset-service-account: "true"
      preset-bazel-scratch-dir: "true"
      preset-dind-enabled: "true"
      preset-kind-volume-mounts: "true"
    spec:
      containers:
      - image: gcr.io/k8s-staging-test-infra/kubekins-e2e:v20220307-7fa60e9872-test-infra
        command:
        - runner.sh
        args:
        - ./prow/test/integration/integration-test.sh
        - --config=ci
        env:
        - name: PUSH_IMAEG_WITH_KO
          value: "true"
        - name: BAZEL_FETCH_PLEASE
          value: "true" # integration test fetches a very specific set of targets, define them in integration-test.sh instead of here
        # docker-in-docker needs privileged mode
        securityContext:
          privileged: true
        resources:
          requests:
            cpu: 1.9 # Peak usage around 1.5 cpu
            memory: "8Gi" # Rough estimated usage of memory
    annotations:
      testgrid-dashboards: presubmits-test-infra
      testgrid-tab-name: integration-with-ko
>>>>>>> 64242565
  - name: pull-test-infra-unit-test
    branches:
    - master
    always_run: true
    decorate: true
    labels:
      # Python unit tests run in docker.
      preset-dind-enabled: "true"
    spec:
      containers:
      - image: gcr.io/k8s-staging-test-infra/kubekins-e2e:v20220307-7fa60e9872-test-infra
        command:
        - runner.sh
        args:
        - make
        - unit
        # docker-in-docker needs privileged mode
        securityContext:
          privileged: true
    annotations:
      testgrid-dashboards: presubmits-test-infra
      testgrid-tab-name: unit-test
  - name: pull-test-infra-prow-image-build-test
    branches:
    - master
    run_if_changed: '^(\.ko\.yaml|hack/(make-rules|prowimagebuilder)|prow|ghproxy|label_sync/.+\.go|robots/commenter|robots/pr-creator|robots/issue-creator|testgrid/cmd|gcsweb)'
    decorate: true
    labels:
      # Building deck requires docker for typescript compilation.
      preset-dind-enabled: "true"
    spec:
      containers:
      - image: gcr.io/k8s-staging-test-infra/kubekins-e2e:v20220307-7fa60e9872-test-infra
        command:
        - runner.sh
        args:
        - make
        - -C
        - prow
        - build-images
        # docker-in-docker needs privileged mode
        securityContext:
          privileged: true
        resources:
          requests:
            # This job is very CPU intensive as building prow images in
            # parallel
            cpu: "14"
      tolerations:
      - key: "highcpu"
        operator: "Equal"
        value: "true"
        effect: "NoSchedule"
      nodeSelector:
        highcpu: "true"
    annotations:
      testgrid-dashboards: presubmits-test-infra
      testgrid-tab-name: prow-image-build-test
  - name: pull-test-infra-verify-lint
    branches:
    - master
    always_run: true
    decorate: true
    labels:
      # Enable dind for linters that required docker to run, for example typescript.
      preset-dind-enabled: "true"
    spec:
      containers:
      - image: gcr.io/k8s-staging-test-infra/kubekins-e2e:v20220307-7fa60e9872-test-infra
        command:
        - runner.sh
        args:
        - make
        - verify
        # docker-in-docker needs privileged mode
        securityContext:
          privileged: true
    annotations:
      testgrid-dashboards: presubmits-test-infra
<<<<<<< HEAD
      testgrid-tab-name: verify-test
=======
      testgrid-tab-name: verify-test


  # Optional job for testing new build system.
  # For testing a new make rule, simply pointing `make test` to the new make rule only.
  # Once a make rule is merged the test should be moved to another job that's required.
  - name: pull-test-infra-test-beta
    branches:
    - master
    always_run: false
    decorate: true
    spec:
      containers:
      - image: gcr.io/k8s-staging-test-infra/kubekins-e2e:v20220307-7fa60e9872-test-infra
        command:
        - runner.sh
        args:
        - make
        - test
    annotations:
      testgrid-dashboards: presubmits-test-infra
      testgrid-tab-name: make-test-beta
>>>>>>> 64242565
<|MERGE_RESOLUTION|>--- conflicted
+++ resolved
@@ -106,42 +106,6 @@
     annotations:
       testgrid-dashboards: presubmits-test-infra
       testgrid-tab-name: integration
-<<<<<<< HEAD
-=======
-  - name: pull-test-infra-integration-with-ko
-    branches:
-    - master
-    always_run: false
-    decorate: true
-    labels:
-      preset-service-account: "true"
-      preset-bazel-scratch-dir: "true"
-      preset-dind-enabled: "true"
-      preset-kind-volume-mounts: "true"
-    spec:
-      containers:
-      - image: gcr.io/k8s-staging-test-infra/kubekins-e2e:v20220307-7fa60e9872-test-infra
-        command:
-        - runner.sh
-        args:
-        - ./prow/test/integration/integration-test.sh
-        - --config=ci
-        env:
-        - name: PUSH_IMAEG_WITH_KO
-          value: "true"
-        - name: BAZEL_FETCH_PLEASE
-          value: "true" # integration test fetches a very specific set of targets, define them in integration-test.sh instead of here
-        # docker-in-docker needs privileged mode
-        securityContext:
-          privileged: true
-        resources:
-          requests:
-            cpu: 1.9 # Peak usage around 1.5 cpu
-            memory: "8Gi" # Rough estimated usage of memory
-    annotations:
-      testgrid-dashboards: presubmits-test-infra
-      testgrid-tab-name: integration-with-ko
->>>>>>> 64242565
   - name: pull-test-infra-unit-test
     branches:
     - master
@@ -221,29 +185,4 @@
           privileged: true
     annotations:
       testgrid-dashboards: presubmits-test-infra
-<<<<<<< HEAD
-      testgrid-tab-name: verify-test
-=======
-      testgrid-tab-name: verify-test
-
-
-  # Optional job for testing new build system.
-  # For testing a new make rule, simply pointing `make test` to the new make rule only.
-  # Once a make rule is merged the test should be moved to another job that's required.
-  - name: pull-test-infra-test-beta
-    branches:
-    - master
-    always_run: false
-    decorate: true
-    spec:
-      containers:
-      - image: gcr.io/k8s-staging-test-infra/kubekins-e2e:v20220307-7fa60e9872-test-infra
-        command:
-        - runner.sh
-        args:
-        - make
-        - test
-    annotations:
-      testgrid-dashboards: presubmits-test-infra
-      testgrid-tab-name: make-test-beta
->>>>>>> 64242565
+      testgrid-tab-name: verify-test