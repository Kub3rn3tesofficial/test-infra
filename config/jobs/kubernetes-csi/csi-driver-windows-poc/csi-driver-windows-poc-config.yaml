presubmits:
  kubernetes-csi/csi-driver-host-path:
  - name: pull-kubernetes-csi-csi-driver-host-path-windows
    always_run: false
    decorate: true
    skip_report: false
    skip_branches: []
    labels:
      preset-k8s-ssh: "true"
      preset-service-account: "true"
      preset-common-gce-windows: "true"
      preset-e2e-gce-windows: "true"
    annotations:
      testgrid-dashboards: sig-storage-csi-other
      testgrid-tab-name: pull-kubernetes-csi-csi-driver-host-path-windows
      description: Kubernetes-CSI pull job in repo csi-driver-host-path-windows
    spec:
      containers:
      # We need this image because it has Docker in Docker and go.
      - image: gcr.io/k8s-testimages/kubekins-e2e:v20200511-cdd819c-master
        command:
        - runner.sh
        - /workspace/scenarios/kubernetes_e2e.py
        args:
        - --check-leaked-resources
        - --cluster=
        - --gcp-zone=us-west1-b
<<<<<<< HEAD
        - --extract=ci/k8s-master
=======
        - --extract=ci/latest
>>>>>>> 2c1abd56
        - --provider=gce
        - --gcp-nodes=2
        - --test=false
        - --test-cmd=../deploy/util/deploy.sh
        - --timeout=60m
        env:
        - name: WINDOWS_NODE_OS_DISTRIBUTION
          value: "win2019"
        - name: PREPULL_YAML
          value: "prepull-head.yaml"
        resources:
          requests:
            cpu: 2000m<|MERGE_RESOLUTION|>--- conflicted
+++ resolved
@@ -25,11 +25,7 @@
         - --check-leaked-resources
         - --cluster=
         - --gcp-zone=us-west1-b
-<<<<<<< HEAD
         - --extract=ci/k8s-master
-=======
-        - --extract=ci/latest
->>>>>>> 2c1abd56
         - --provider=gce
         - --gcp-nodes=2
         - --test=false
