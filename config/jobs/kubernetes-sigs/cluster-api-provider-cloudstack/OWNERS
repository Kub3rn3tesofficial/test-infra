--- conflicted
+++ resolved
@@ -3,8 +3,5 @@
   - davidjumani
   - g-gaston
   - rohityadavcloud
-<<<<<<< HEAD
   - chrisdoherty4
-=======
-  - weizhouapache
->>>>>>> 47cf4fb2
+  - weizhouapache