presubmits:
  kubernetes-sigs/kernel-module-management:
  - name: pull-kernel-module-management-check-commits-count
    always_run: true
    decorate: true
    optional: true
    annotations:
      testgrid-dashboards: sig-node-kernel-module-management
      testgrid-tab-name: check-commits-count
      description: "make sure each PR to kernel-module-management has a single commit."
    spec:
      containers:
      - image: ghcr.io/supportpal/github-gh-cli
        command:
        - ci/prow/check-commits-count
<<<<<<< HEAD
        volumeMounts:
        - name: cluster-lifecycle-github-token
=======
>>>>>>> c8c51741
        env:
        - name: GH_TOKEN
          valueFrom:
            secretKeyRef:
              name: cluster-lifecycle-github-token
              key: cluster-lifecycle-github-token
<<<<<<< HEAD
      volumes:
      - name: cluster-lifecycle-github-token
        secret:
          secretName: cluster-lifecycle-github-token
          items:
          - key: cluster-lifecycle-github-token
            path: cluster-lifecycle-github-token
=======
    volumes:
    - name: cluster-lifecycle-github-token
      secret:
        secretName: cluster-lifecycle-github-token
        items:
        - key: cluster-lifecycle-github-token
          path: cluster-lifecycle-github-token
>>>>>>> c8c51741
  - name: pull-kernel-module-management-lint
    always_run: true
    decorate: true
    annotations:
      testgrid-dashboards: sig-node-kernel-module-management
      testgrid-tab-name: lint
      description: "lint the source code of kernel-module-management."
    spec:
      containers:
      - image: golang:1.18
        command:
        - ci/prow/lint
  - name: pull-kernel-module-management-unit-tests
    always_run: true
    decorate: true
    annotations:
      testgrid-dashboards: sig-node-kernel-module-management
      testgrid-tab-name: unit-tests
      description: "unit-tests the source code of kernel-module-management."
    spec:
      containers:
      - image: golang:1.18
        command:
        - ci/prow/unit-tests<|MERGE_RESOLUTION|>--- conflicted
+++ resolved
@@ -13,18 +13,8 @@
       - image: ghcr.io/supportpal/github-gh-cli
         command:
         - ci/prow/check-commits-count
-<<<<<<< HEAD
         volumeMounts:
         - name: cluster-lifecycle-github-token
-=======
->>>>>>> c8c51741
-        env:
-        - name: GH_TOKEN
-          valueFrom:
-            secretKeyRef:
-              name: cluster-lifecycle-github-token
-              key: cluster-lifecycle-github-token
-<<<<<<< HEAD
       volumes:
       - name: cluster-lifecycle-github-token
         secret:
@@ -32,15 +22,7 @@
           items:
           - key: cluster-lifecycle-github-token
             path: cluster-lifecycle-github-token
-=======
-    volumes:
-    - name: cluster-lifecycle-github-token
-      secret:
-        secretName: cluster-lifecycle-github-token
-        items:
-        - key: cluster-lifecycle-github-token
-          path: cluster-lifecycle-github-token
->>>>>>> c8c51741
+
   - name: pull-kernel-module-management-lint
     always_run: true
     decorate: true
