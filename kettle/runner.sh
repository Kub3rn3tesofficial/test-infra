#!/bin/bash
# Copyright 2016 The Kubernetes Authors.
#
# Licensed under the Apache License, Version 2.0 (the "License");
# you may not use this file except in compliance with the License.
# You may obtain a copy of the License at
#
#     http://www.apache.org/licenses/LICENSE-2.0
#
# Unless required by applicable law or agreed to in writing, software
# distributed under the License is distributed on an "AS IS" BASIS,
# WITHOUT WARRANTIES OR CONDITIONS OF ANY KIND, either express or implied.
# See the License for the specific language governing permissions and
# limitations under the License.

set -o errexit
set -o nounset
set -o pipefail

# A wrapper script for running kettle

<<<<<<< HEAD
# Update gcloud	
gcloud components update	

=======
>>>>>>> 7dae3ca7
# Authenticate gcloud
if [[ -n "${GOOGLE_APPLICATION_CREDENTIALS:-}" ]]; then
  gcloud auth activate-service-account --key-file="${GOOGLE_APPLICATION_CREDENTIALS}"
fi

bq show <<< $'\n' > /dev/null  # create initial bq config

while true; do
  # Attempt to update buckets.yaml.
  curl -fsSL --retry 5 -o buckets.yaml.new https://raw.githubusercontent.com/kubernetes/test-infra/master/kettle/buckets.yaml && mv buckets.yaml.new /kettle/buckets.yaml

  /kettle/update.py
done<|MERGE_RESOLUTION|>--- conflicted
+++ resolved
@@ -19,12 +19,6 @@
 
 # A wrapper script for running kettle
 
-<<<<<<< HEAD
-# Update gcloud	
-gcloud components update	
-
-=======
->>>>>>> 7dae3ca7
 # Authenticate gcloud
 if [[ -n "${GOOGLE_APPLICATION_CREDENTIALS:-}" ]]; then
   gcloud auth activate-service-account --key-file="${GOOGLE_APPLICATION_CREDENTIALS}"
