#!/usr/bin/env python3

# Copyright 2017 The Kubernetes Authors.
#
# Licensed under the Apache License, Version 2.0 (the "License");
# you may not use this file except in compliance with the License.
# You may obtain a copy of the License at
#
#     http://www.apache.org/licenses/LICENSE-2.0
#
# Unless required by applicable law or agreed to in writing, software
# distributed under the License is distributed on an "AS IS" BASIS,
# WITHOUT WARRANTIES OR CONDITIONS OF ANY KIND, either express or implied.
# See the License for the specific language governing permissions and
# limitations under the License.

import io as StringIO
import json
import time
import unittest

from parameterized import parameterized

import make_json
import model


class ValidateBuckets(unittest.TestCase):
    def test_buckets(self):
        prefixes = set()
        for name, options in sorted(make_json.BUCKETS.items()):
            if name == 'gs://kubernetes-jenkins/logs/':
                continue  # only bucket without a prefix
            prefix = options.get('prefix', '')
            self.assertNotEqual(prefix, '', 'bucket %s must have a prefix' % name)
            self.assertNotIn(prefix, prefixes, "bucket %s prefix %r isn't unique" % (name, prefix))
            self.assertEqual(prefix[-1], ':', "bucket %s prefix should be %s:" % (name, prefix))


class BuildObjectTests(unittest.TestCase):
    @parameterized.expand([
        (
            "Empty_Build",
            make_json.Build.__new__(make_json.Build),
            {},
        ),
        (
            "Base_Build",
            make_json.Build("gs://kubernetes-jenkins/pr-logs/path", []),
            {"path":"gs://kubernetes-jenkins/pr-logs/path",
             "test": [],
             "tests_run": 0,
             "tests_failed": 0,
             "job": "pr:pr-logs",
            },
        ),
        (
            "Tests_populate",
            make_json.Build(
                "gs://kubernetes-jenkins/pr-logs/path",
                [{'name': 'Test1', 'failed': True}],
            ),
            {"path":"gs://kubernetes-jenkins/pr-logs/path",
             "test": [{'name': 'Test1', 'failed': True}],
             "tests_run": 1,
             "tests_failed": 1,
             "job": "pr:pr-logs",
            },
        ),
    ])
    def test_as_dict(self, _, build, expected):
        self.assertEqual(build.as_dict(), expected)

    @parameterized.expand([
        (
<<<<<<< HEAD
            "No started",
=======
            "No finished",
>>>>>>> 5f196b95
            {},
            {},
        ),
        (
            "CI Decorated",
            {
<<<<<<< HEAD
                "timestamp":1595284709,
                "repos":{"kubernetes/kubernetes":"master"},
                "repo-version":"5a529aa3a0dd3a050c5302329681e871ef6c162e",
                "repo-commit":"5a529aa3a0dd3a050c5302329681e871ef6c162e",
            },
            {
                "started": 1595284709,
                "repo_commit":"5a529aa3a0dd3a050c5302329681e871ef6c162e",
                "repos": '{"kubernetes/kubernetes": "master"}',
=======
                "timestamp":1595286616,
                "passed":True,
                "result":"SUCCESS",
                "revision":"master",
            },
            {
                "finished": 1595286616,
                "result": "SUCCESS",
                "passed": True,
>>>>>>> 5f196b95
            },
        ),
        (
            "PR Decorated",
            {
<<<<<<< HEAD
                "timestamp":1595277241,
                "pull":"93264",
                "repos":{"kubernetes/kubernetes":"master:5feab0"},
                "repo-version":"30f64c5b1fc57a3beb1476f9beb29280166954d1",
                "repo-commit":"30f64c5b1fc57a3beb1476f9beb29280166954d1",
            },
            {
                "started": 1595277241,
                "repo_commit":"30f64c5b1fc57a3beb1476f9beb29280166954d1",
                "repos": '{"kubernetes/kubernetes": "master:5feab0"}',
=======
                "timestamp":1595279434,
                "passed":True,
                "result":"SUCCESS",
                "revision":"5dd9241d43f256984358354d1fec468f274f9ac4"
            },
            {
                "finished": 1595279434,
                "result": "SUCCESS",
                "passed": True,
>>>>>>> 5f196b95
            },
        ),
        (
            "PR Bootstrap",
            {
<<<<<<< HEAD
                "node": "0790211c-cacb-11ea-a4b9-4a19d9b965b2",
                "pull": "master:5a529",
                "repo-version": "v1.20.0-alpha.0.261+06ea384605f172",
                "timestamp": 1595278460,
                "repos": {"k8s.io/kubernetes": "master:5a529", "k8s.io/release": "master"},
                "version": "v1.20.0-alpha.0.261+06ea384605f172"
            },
            {
                "started": 1595278460,
                "repo_commit":"v1.20.0-alpha.0.261+06ea384605f172",
                "repos": '{"k8s.io/kubernetes": "master:5a529", "k8s.io/release": "master"}',
                "executor": "0790211c-cacb-11ea-a4b9-4a19d9b965b2",
=======
                "timestamp": 1595282312,
                "version": "v1.20.0-alpha.0.261+06ea384605f172",
                "result": "SUCCESS",
                "passed": True,
                "job-version": "v1.20.0-alpha.0.261+06ea384605f172",
            },
            {
                "finished": 1595282312,
                "version": "v1.20.0-alpha.0.261+06ea384605f172",
                "result": "SUCCESS",
                "passed": True,
>>>>>>> 5f196b95
            },
        ),
        (
            "CI Bootstrap",
            {
<<<<<<< HEAD
                "timestamp":1595263104,
                "node":"592473ae-caa7-11ea-b130-525df2b76a8d",
                "repos":{
                    "k8s.io/kubernetes":"master",
                    "k8s.io/release":"master"
                },
                "repo-version":"v1.20.0-alpha.0.255+5feab0aa1e592a",
            },
            {
                "started": 1595263104,
                "repo_commit":"v1.20.0-alpha.0.255+5feab0aa1e592a",
                "repos": '{"k8s.io/kubernetes": "master", "k8s.io/release": "master"}',
                "executor": "592473ae-caa7-11ea-b130-525df2b76a8d",
            },
        ),
    ])
    def test_populate_start(self, _, started, updates):
        build = make_json.Build("gs://kubernetes-jenkins/pr-logs/path", [])
        attrs = {
            "path":"gs://kubernetes-jenkins/pr-logs/path",
            "test": [],
            "tests_run": 0,
            "tests_failed": 0,
            "job": "pr:pr-logs",
                }
        attrs.update(updates)
        build.populate_start(started)
=======
                "timestamp": 1595263185,
                "version": "v1.20.0-alpha.0.255+5feab0aa1e592a",
                "result": "SUCCESS",
                "passed": True,
                "job-version": "v1.20.0-alpha.0.255+5feab0aa1e592a",
            },
            {
                "finished": 1595263185,
                "version": "v1.20.0-alpha.0.255+5feab0aa1e592a",
                "result": "SUCCESS",
                "passed": True,
            },
        ),
    ])
    def test_populate_finish(self, _, finished, updates):
        build = make_json.Build("gs://kubernetes-jenkins/pr-logs/path", [])
        attrs = {"path":"gs://kubernetes-jenkins/pr-logs/path",
                 "test": [],
                 "tests_run": 0,
                 "tests_failed": 0,
                 "job": "pr:pr-logs",
                }
        build.populate_finish(finished)
        attrs.update(updates)
>>>>>>> 5f196b95
        self.assertEqual(build.as_dict(), attrs)


class GenerateBuilds(unittest.TestCase):
    @parameterized.expand([
        (
            "Basic_pass",
            "gs://kubernetes-jenkins/pr-logs/path",
            [{'name': "Test1", 'failed': False}],
            None,
            None,
            None,
            None,
            {
                'job': 'pr:pr-logs',
                'path': 'gs://kubernetes-jenkins/pr-logs/path',
                'test': [{'name': 'Test1', 'failed': False}],
                'tests_run': 1,
                'tests_failed':0,
            },
        ),
        (
            "Basic_fail",
            "gs://kubernetes-jenkins/pr-logs/path",
            [{'name': "Test1", 'failed': True}],
            None,
            None,
            None,
            None,
            {
                'job': 'pr:pr-logs',
                'path': 'gs://kubernetes-jenkins/pr-logs/path',
                'test': [{'name': 'Test1', 'failed': True}],
                'tests_run': 1,
                'tests_failed':1,
            },
        ),
        (
            "Ci_decorated",
            "gs://kubernetes-jenkins/pr-logs/path",
            [{'name': "Test1", 'failed': True}],
            {
                "timestamp":1595284709,
                "repos":{"kubernetes/kubernetes":"master"},
                "repo-version":"5a529aa3a0dd3a050c5302329681e871ef6c162e",
                "repo-commit":"5a529aa3a0dd3a050c5302329681e871ef6c162e",
            },
            {
                "timestamp":1595286616,
                "passed":True,
                "result":"SUCCESS",
                "revision":"master",
            },
            None,
            None,
            {
                'job': 'pr:pr-logs',
                'path': 'gs://kubernetes-jenkins/pr-logs/path',
                'test': [{'name': 'Test1', 'failed': True}],
                'passed': True,
                'result': 'SUCCESS',
                'elapsed': 1907,
                'tests_run': 1,
                'tests_failed':1,
                'started': 1595284709,
                'finished': 1595286616,
                'repo_commit': '5a529aa3a0dd3a050c5302329681e871ef6c162e',
                'repos': '{"kubernetes/kubernetes": "master"}',
            },
        ),
        (
            "Pr_decorated",
            "gs://kubernetes-jenkins/pr-logs/path",
            [{'name': "Test1", 'failed': True}],
            {
                "timestamp":1595277241,
                "pull":"93264",
                "repos":{"kubernetes/kubernetes":"master:5feab0"},
                "repo-version":"30f64c5b1fc57a3beb1476f9beb29280166954d1",
                "repo-commit":"30f64c5b1fc57a3beb1476f9beb29280166954d1",
            },
            {
                "timestamp":1595279434,
                "passed":True,
                "result":"SUCCESS",
                "revision":"5dd9241d43f256984358354d1fec468f274f9ac4"
            },
            None,
            None,
            {
                'job': 'pr:pr-logs',
                'path': 'gs://kubernetes-jenkins/pr-logs/path',
                'test': [{'name': 'Test1', 'failed': True}],
                'passed': True,
                'result': 'SUCCESS',
                'elapsed': 2193,
                'tests_run': 1,
                'tests_failed':1,
                'started': 1595277241,
                'finished': 1595279434,
                'repo_commit': '30f64c5b1fc57a3beb1476f9beb29280166954d1',
                'repos': '{"kubernetes/kubernetes": "master:5feab0"}',
            },
        ),
        (
            "Pr_bootstrap",
            "gs://kubernetes-jenkins/pr-logs/path",
            [{'name': "Test1", 'failed': True}],
            {
                "node": "0790211c-cacb-11ea-a4b9-4a19d9b965b2",
                "pull": "master:5a529",
                "repo-version": "v1.20.0-alpha.0.261+06ea384605f172",
                "timestamp": 1595278460,
                "repos": {
                    "k8s.io/kubernetes": "master:5a529",
                    "k8s.io/release": "master"
                },
                "version": "v1.20.0-alpha.0.261+06ea384605f172"
            },
            {
                "timestamp": 1595282312,
                "version": "v1.20.0-alpha.0.261+06ea384605f172",
                "result": "SUCCESS",
                "passed": True,
                "job-version": "v1.20.0-alpha.0.261+06ea384605f172",
            },
            {
                "node_os_image": "cos-81-12871-59-0",
                "infra-commit": "2a9a0f868",
                "repo": "k8s.io/kubernetes",
                "master_os_image": "cos-81-12871-59-0",
            },
            {
                "k8s.io/kubernetes": "master:5a529",
                "k8s.io/release": "master"
            },
            {
                'job': 'pr:pr-logs',
                'executor': '0790211c-cacb-11ea-a4b9-4a19d9b965b2',
                'path': 'gs://kubernetes-jenkins/pr-logs/path',
                'test': [{'name': 'Test1', 'failed': True}],
                'passed': True,
                'result': 'SUCCESS',
                'elapsed': 3852,
                'tests_run': 1,
                'tests_failed':1,
                'started': 1595278460,
                'finished': 1595282312,
                'version': 'v1.20.0-alpha.0.261+06ea384605f172',
                'repo_commit': 'v1.20.0-alpha.0.261+06ea384605f172',
                'repos': '{"k8s.io/kubernetes": "master:5a529", "k8s.io/release": "master"}',
                'metadata': {
                    "node_os_image": "cos-81-12871-59-0",
                    "infra-commit": "2a9a0f868",
                    "repo": "k8s.io/kubernetes",
                    "master_os_image": "cos-81-12871-59-0",
                },
            },
        ),
        (
            "Ci_bootstrap",
            "gs://kubernetes-jenkins/pr-logs/path",
            [{'name': "Test1", 'failed': True}],
            {
                "timestamp":1595263104,
                "node":"592473ae-caa7-11ea-b130-525df2b76a8d",
                "repos":{
                    "k8s.io/kubernetes":"master",
                    "k8s.io/release":"master"
                },
                "repo-version":"v1.20.0-alpha.0.255+5feab0aa1e592a",
            },
            {
                "timestamp": 1595263185,
                "version": "v1.20.0-alpha.0.255+5feab0aa1e592a",
                "result": "SUCCESS",
                "passed": True,
                "job-version": "v1.20.0-alpha.0.255+5feab0aa1e592a",
            },
            {
                "repo": "k8s.io/kubernetes",
                "repos": {
                    "k8s.io/kubernetes": "master",
                    "k8s.io/release": "master"
                },
                "infra-commit": "5f39b744b",
                "repo-commit": "5feab0aa1e592ab413b461bc3ad08a6b74a427b4"
            },
            {
                "k8s.io/kubernetes":"master",
                "k8s.io/release":"master"
            },
            {
                'job': 'pr:pr-logs',
                'executor': '592473ae-caa7-11ea-b130-525df2b76a8d',
                'path': 'gs://kubernetes-jenkins/pr-logs/path',
                'test': [{'name': 'Test1', 'failed': True}],
                'passed': True,
                'result': 'SUCCESS',
                'elapsed': 81,
                'tests_run': 1,
                'tests_failed':1,
                'started': 1595263104,
                'finished': 1595263185,
                'version': 'v1.20.0-alpha.0.255+5feab0aa1e592a',
                'repo_commit': 'v1.20.0-alpha.0.255+5feab0aa1e592a',
                'repos': '{"k8s.io/kubernetes": "master", "k8s.io/release": "master"}',
                'metadata': {
                    "repo": "k8s.io/kubernetes",
                    "repos": {
                        "k8s.io/kubernetes": "master",
                        "k8s.io/release": "master"
                    },
                    "infra-commit": "5f39b744b",
                    "repo-commit": "5feab0aa1e592ab413b461bc3ad08a6b74a427b4"
                },
            },
        ),
        (
            "Started_no_meta_repo",
            "gs://kubernetes-jenkins/pr-logs/path",
            [{'name': "Test1", 'failed': False}],
            {
                "timestamp":1595263104,
                "node":"592473ae-caa7-11ea-b130-525df2b76a8d",
                "repos":{
                    "k8s.io/kubernetes":"master",
                    "k8s.io/release":"master"
                },
                "repo-version":"v1.20.0-alpha.0.255+5feab0aa1e592a",
            },
            None,
            None,
            None,
            {
                'job': 'pr:pr-logs',
                'executor': '592473ae-caa7-11ea-b130-525df2b76a8d',
                'path': 'gs://kubernetes-jenkins/pr-logs/path',
                'test': [{'name': 'Test1', 'failed': False}],
                'tests_run': 1,
                'tests_failed':0,
                'repo_commit': 'v1.20.0-alpha.0.255+5feab0aa1e592a',
                'repos': '{"k8s.io/kubernetes": "master", "k8s.io/release": "master"}',
                'started': 1595263104,
            },
        ),
    ])
    def test_gen_build(self, _, path, tests, started, finished, metadata, repos, expected):
        self.maxDiff = None
        build = make_json.Build.generate(path, tests, started, finished, metadata, repos)
        build_dict = build.as_dict()
        self.assertEqual(build_dict, expected)


class MakeJsonTest(unittest.TestCase):
    def setUp(self):
        self.db = model.Database(':memory:')

    def test_path_to_job_and_number(self):
        def expect(path, job, number):
            build = make_json.Build(path, [])
            self.assertEqual((build.job, build.number), (job, number))

        expect('gs://kubernetes-jenkins/logs/some-build/123', 'some-build', 123)
        expect('gs://kubernetes-jenkins/logs/some-build/123asdf', 'some-build', None)
        expect('gs://kubernetes-jenkins/pr-logs/123/e2e-node/456', 'pr:e2e-node', 456)

        with self.assertRaises(ValueError):
            expect('gs://unknown-bucket/foo/123', None, None)
            expect('gs://unknown-bucket/foo/123/', None, None)

    def test_row_for_build(self):
        def expect(path, start, finish, results, **kwargs):
            expected = {
                'path': path,
                'test': [],
                'tests_failed': 0,
                'tests_run': 0,
            }
            if finish:
                expected['passed'] = kwargs.get('result') == 'SUCCESS'
            expected.update(kwargs)
            row = make_json.row_for_build(path, start, finish, results)
            self.assertEqual(row, expected)

        path = 'gs://kubernetes-jenkins/logs/J/123'
        expect(path, None, None, [], job='J', number=123)
        expect(path, None, None, [], job='J', number=123)
        expect(path,
               {'timestamp': 10, 'node': 'agent-34'},
               {'timestamp': 15, 'result': 'SUCCESS', 'version': 'v1.2.3'},
               [],
               job='J', number=123,
               started=10, finished=15, elapsed=5,
               version='v1.2.3', result='SUCCESS', executor='agent-34',
              )
        expect(path,
               {'timestamp': 10},
               {'timestamp': 15, 'passed': True},
               [],
               job='J', number=123,
               started=10, finished=15, elapsed=5,
               result='SUCCESS',
              )
        expect(path, None,
               {'timestamp': 15, 'result': 'FAILURE',
                'metadata': {'repo': 'ignored', 'pull': 'asdf'}}, [],
               result='FAILURE', job='J', number=123, finished=15,
               metadata=[{'key': 'pull', 'value': 'asdf'}, {'key': 'repo', 'value': 'ignored'}])
        expect(path, None, None, ['''
                   <testsuite>
                    <properties><property name="test" value="don't crash!"></property></properties>
                    <testcase name="t1" time="1.0"><failure>stacktrace</failure></testcase>
                    <testcase name="t2" time="2.0"></testcase>
                    <testcase name="t2#1" time="2.0"></testcase>
                   </testsuite>'''],
               job='J', number=123,
               tests_run=2, tests_failed=1,
               test=[{'name': 't1', 'time': 1.0, 'failed': True, 'failure_text': 'stacktrace'},
                     {'name': 't2', 'time': 2.0}])

    def test_main(self):
        now = time.time()
        last_month = now - (60 * 60 * 24 * 30)
        junits = ['<testsuite><testcase name="t1" time="3.0"></testcase></testsuite>']

        def add_build(path, start, finish, result, junits):
            path = 'gs://kubernetes-jenkins/logs/%s' % path
            self.db.insert_build(
                path, {'timestamp': start}, {'timestamp': finish, 'result': result})
            # fake build rowid doesn't matter here
            self.db.insert_build_junits(
                hash(path),
                {'%s/artifacts/junit_%d.xml' % (path, n): junit for n, junit in enumerate(junits)})
            self.db.commit()

        def expect(args, needles, negneedles, expected_ret=None):
            buf = StringIO.StringIO()
            opts = make_json.parse_args(args)
            ret = make_json.main(self.db, opts, buf)
            result = buf.getvalue()

            if expected_ret is not None:
                self.assertEqual(ret, expected_ret)

            # validate that output is newline-delimited JSON
            for line in result.split('\n'):
                if line.strip():
                    json.loads(line)

            # test for expected patterns / expected missing patterns
            for needle in needles:
                self.assertIn(needle, result)
            for needle in negneedles:
                # Only match negative needles in the middle of a word, to avoid
                # failures on timestamps that happen to contain a short number.
                self.assertNotRegexpMatches(result, r'\b%s\b' % needle) # pylint: disable=deprecated-method

        add_build('some-job/123', last_month, last_month + 10, 'SUCCESS', junits)
        add_build('some-job/456', now - 10, now, 'FAILURE', junits)

        expect([], ['123', '456', 'SUCCESS', 'FAILURE'], [])  # everything
        expect([], [], ['123', '456', 'SUCCESS', 'FAILURE'])  # nothing

        expect(['--days=1'], ['456'], [])  # recent
        expect(['--days', '1'], [], ['456'])  # nothing (already emitted)

        add_build('some-job/457', now + 1, now + 11, 'SUCCESS', junits)
        expect(['--days=1'], ['457'], ['456'])  # latest (day)
        expect([], ['457'], ['456'])         # latest (all)

        expect(['--days=1', '--reset-emitted'], ['456', '457'], [])  # both (reset)
        expect([], [], ['123', '456', '457'])                     # reset only works for given day

        # verify that direct paths work
        expect(['gs://kubernetes-jenkins/logs/some-job/123'], ['123'], [])
        expect(['gs://kubernetes-jenkins/logs/some-job/123'], ['123'], [])

        # verify that assert_oldest works
        expect(['--days=30'], ['123', '456'], [])
        expect(['--days=30', '--assert-oldest=60'], [], [], 0)
        expect(['--days=30', '--assert-oldest=25'], [], [], 1)


if __name__ == '__main__':
    unittest.main()<|MERGE_RESOLUTION|>--- conflicted
+++ resolved
@@ -73,28 +73,13 @@
 
     @parameterized.expand([
         (
-<<<<<<< HEAD
-            "No started",
-=======
             "No finished",
->>>>>>> 5f196b95
             {},
             {},
         ),
         (
             "CI Decorated",
             {
-<<<<<<< HEAD
-                "timestamp":1595284709,
-                "repos":{"kubernetes/kubernetes":"master"},
-                "repo-version":"5a529aa3a0dd3a050c5302329681e871ef6c162e",
-                "repo-commit":"5a529aa3a0dd3a050c5302329681e871ef6c162e",
-            },
-            {
-                "started": 1595284709,
-                "repo_commit":"5a529aa3a0dd3a050c5302329681e871ef6c162e",
-                "repos": '{"kubernetes/kubernetes": "master"}',
-=======
                 "timestamp":1595286616,
                 "passed":True,
                 "result":"SUCCESS",
@@ -104,24 +89,11 @@
                 "finished": 1595286616,
                 "result": "SUCCESS",
                 "passed": True,
->>>>>>> 5f196b95
             },
         ),
         (
             "PR Decorated",
             {
-<<<<<<< HEAD
-                "timestamp":1595277241,
-                "pull":"93264",
-                "repos":{"kubernetes/kubernetes":"master:5feab0"},
-                "repo-version":"30f64c5b1fc57a3beb1476f9beb29280166954d1",
-                "repo-commit":"30f64c5b1fc57a3beb1476f9beb29280166954d1",
-            },
-            {
-                "started": 1595277241,
-                "repo_commit":"30f64c5b1fc57a3beb1476f9beb29280166954d1",
-                "repos": '{"kubernetes/kubernetes": "master:5feab0"}',
-=======
                 "timestamp":1595279434,
                 "passed":True,
                 "result":"SUCCESS",
@@ -131,26 +103,11 @@
                 "finished": 1595279434,
                 "result": "SUCCESS",
                 "passed": True,
->>>>>>> 5f196b95
             },
         ),
         (
             "PR Bootstrap",
             {
-<<<<<<< HEAD
-                "node": "0790211c-cacb-11ea-a4b9-4a19d9b965b2",
-                "pull": "master:5a529",
-                "repo-version": "v1.20.0-alpha.0.261+06ea384605f172",
-                "timestamp": 1595278460,
-                "repos": {"k8s.io/kubernetes": "master:5a529", "k8s.io/release": "master"},
-                "version": "v1.20.0-alpha.0.261+06ea384605f172"
-            },
-            {
-                "started": 1595278460,
-                "repo_commit":"v1.20.0-alpha.0.261+06ea384605f172",
-                "repos": '{"k8s.io/kubernetes": "master:5a529", "k8s.io/release": "master"}',
-                "executor": "0790211c-cacb-11ea-a4b9-4a19d9b965b2",
-=======
                 "timestamp": 1595282312,
                 "version": "v1.20.0-alpha.0.261+06ea384605f172",
                 "result": "SUCCESS",
@@ -162,41 +119,11 @@
                 "version": "v1.20.0-alpha.0.261+06ea384605f172",
                 "result": "SUCCESS",
                 "passed": True,
->>>>>>> 5f196b95
             },
         ),
         (
             "CI Bootstrap",
             {
-<<<<<<< HEAD
-                "timestamp":1595263104,
-                "node":"592473ae-caa7-11ea-b130-525df2b76a8d",
-                "repos":{
-                    "k8s.io/kubernetes":"master",
-                    "k8s.io/release":"master"
-                },
-                "repo-version":"v1.20.0-alpha.0.255+5feab0aa1e592a",
-            },
-            {
-                "started": 1595263104,
-                "repo_commit":"v1.20.0-alpha.0.255+5feab0aa1e592a",
-                "repos": '{"k8s.io/kubernetes": "master", "k8s.io/release": "master"}',
-                "executor": "592473ae-caa7-11ea-b130-525df2b76a8d",
-            },
-        ),
-    ])
-    def test_populate_start(self, _, started, updates):
-        build = make_json.Build("gs://kubernetes-jenkins/pr-logs/path", [])
-        attrs = {
-            "path":"gs://kubernetes-jenkins/pr-logs/path",
-            "test": [],
-            "tests_run": 0,
-            "tests_failed": 0,
-            "job": "pr:pr-logs",
-                }
-        attrs.update(updates)
-        build.populate_start(started)
-=======
                 "timestamp": 1595263185,
                 "version": "v1.20.0-alpha.0.255+5feab0aa1e592a",
                 "result": "SUCCESS",
@@ -221,7 +148,6 @@
                 }
         build.populate_finish(finished)
         attrs.update(updates)
->>>>>>> 5f196b95
         self.assertEqual(build.as_dict(), attrs)
 
 
