# Copyright 2017 The Kubernetes Authors.
#
# Licensed under the Apache License, Version 2.0 (the "License");
# you may not use this file except in compliance with the License.
# You may obtain a copy of the License at
#
#     http://www.apache.org/licenses/LICENSE-2.0
#
# Unless required by applicable law or agreed to in writing, software
# distributed under the License is distributed on an "AS IS" BASIS,
# WITHOUT WARRANTIES OR CONDITIONS OF ANY KIND, either express or implied.
# See the License for the specific language governing permissions and
# limitations under the License.


import json
import os
import sqlite3
import time
import zlib


class Database:
    """
    Store build and test result information, and support incremental updates to results.
    """

    DEFAULT_INCREMENTAL_TABLE = 'build_emitted'

    def __init__(self, path=None):
        if path is None:
            path = os.getenv('KETTLE_DB') or 'build.db'
        self.db = sqlite3.connect(path)
        self.db.executescript('''
            create table if not exists build(gcs_path primary key, started_json, finished_json, finished_time);
            create table if not exists file(path string primary key, data);
            create table if not exists build_junit_missing(build_id integer primary key);
            create index if not exists build_finished_time_idx on build(finished_time)
            ''')

    def commit(self):
        self.db.commit()

    def get_existing_builds(self, jobs_dir):
        """
        Return a set of (job, number) tuples indicating already present builds.

        A build is already present if it has a finished.json, or if it's older than
        five days with no finished.json.
        """
        builds_have_paths = self.db.execute(
            'select gcs_path from build'
            ' where gcs_path between ? and ?'
            ' and finished_json IS NOT NULL'
            ,
            (jobs_dir + '\x00', jobs_dir + '\x7f')).fetchall()
        path_tuple = lambda path: tuple(path[len(jobs_dir):].split('/')[-2:])
        builds_have = {path_tuple(path) for (path,) in builds_have_paths}
        for path, started_json in self.db.execute(
                'select gcs_path, started_json from build'
                ' where gcs_path between ? and ?'
                ' and started_json IS NOT NULL and finished_json IS NULL',
                (jobs_dir + '\x00', jobs_dir + '\x7f')):
            started = json.loads(started_json)
            if 'timestamp' not in started.keys():
                continue # malformed started
            if int(started['timestamp']) < time.time() - 60*60*24*5:
                # over 5 days old, no need to try looking for finished any more.
                builds_have.add(path_tuple(path))
        return builds_have

    ### make_db

    def insert_build(self, build_dir, started, finished):
        """
        Add a build with optional started and finished dictionaries to the database.
        """
        started_json = started and json.dumps(started, sort_keys=True)
        finished_json = finished and json.dumps(finished, sort_keys=True)
        if not self.db.execute(
                'select 1 from build where gcs_path=? '
                'and started_json=? and finished_json=?',
                (build_dir, started_json, finished_json)).fetchone():
            rowid = self.db.execute(
                'insert or replace into build values(?,?,?,?)',
                (build_dir, started_json, finished_json,
                 finished and finished.get('timestamp', None))).lastrowid
            self.db.execute('insert into build_junit_missing values(?)', (rowid,))
            return True
        return False

    def get_builds_missing_junit(self):
        """
        Return (rowid, path) for each build that hasn't enumerated junit files.
        """
        # cleanup
        self.db.execute('delete from build_junit_missing'
                        ' where build_id not in (select rowid from build)')
        return self.db.execute(
            'select rowid, gcs_path from build'
            ' where rowid in (select build_id from build_junit_missing)'
        ).fetchall()

    def insert_build_junits(self, build_id, junits):
        """
        Insert a junit dictionary {gcs_path: contents} for a given build's rowid.
        """
        for path, data in junits.items():
            self.db.execute('replace into file values(?,?)',
                            (path, memoryview(zlib.compress(data.encode('utf-8'), 9))))
        self.db.execute('delete from build_junit_missing where build_id=?', (build_id,))

    ### make_json

    def _init_incremental(self, table):
        """
        Create tables necessary for storing incremental emission state.
        """
        self.db.execute('create table if not exists %s(build_id integer primary key, gen)' % table)

    @staticmethod
    def _get_builds(results):
        for rowid, path, started, finished in results:
            started = json.loads(started) if started else started
            finished = json.loads(finished) if finished else finished
            yield rowid, path, started, finished

    def get_builds(self, path='', min_started=0, incremental_table=DEFAULT_INCREMENTAL_TABLE):
        """
        Iterate through (buildid, gcs_path, started, finished) for each build under
        the given path that has not already been emitted.

        Args:
            path (string, optional): build path to fetch
            min_started (int, optional): epoch time to fetch builds since
            incremental_table (string, optional): table name

        Returns:
            Generator containing rowID, path, and dicts representing the started and finished json
        """
        self._init_incremental(incremental_table)
        results = self.db.execute(
            'select rowid, gcs_path, started_json, finished_json from build '
            'where gcs_path like ?'
            ' and finished_time >= ?' +
            ' and rowid not in (select build_id from %s)'
            ' order by finished_time' % incremental_table
            , (path + '%', min_started)).fetchall()
        return self._get_builds(results)

    def get_builds_from_paths(self, paths, incremental_table=DEFAULT_INCREMENTAL_TABLE):
        self._init_incremental(incremental_table)
        results = self.db.execute(
            'select rowid, gcs_path, started_json, finished_json from build '
            'where gcs_path in (%s)'
            ' and rowid not in (select build_id from %s)'
            ' order by finished_time' % (','.join(['?'] * len(paths)), incremental_table)
            , paths).fetchall()
        return self._get_builds(results)

    def test_results_for_build(self, path):
        """
        Return a list of file data under the given path. Intended for JUnit artifacts.
        """
        results = []
        for dataz, in self.db.execute(
                'select data from file where path between ? and ?',
                (path, path + '\x7F')):
            try:
<<<<<<< HEAD
                data = zlib.decompress(dataz).decode('utf-8')
=======
                data = zlib.decompress(dataz).decode('utf-8', 'replace')
>>>>>>> 3279fc7c
                if data:
                    results.append(data)
            except UnicodeDecodeError:
                print(f'Failed to decode data for {path}')
<<<<<<< HEAD
=======
                break
>>>>>>> 3279fc7c
        return results

    def get_oldest_emitted(self, incremental_table):
        return self.db.execute('select min(finished_time) from build '
                               'where rowid in (select build_id from %s)'
                               % incremental_table).fetchone()[0]

    def reset_emitted(self, incremental_table=DEFAULT_INCREMENTAL_TABLE):
        self.db.execute('drop table if exists %s' % incremental_table)

    def insert_emitted(self, rows_emitted, incremental_table=DEFAULT_INCREMENTAL_TABLE):
        self._init_incremental(incremental_table)
        gen, = self.db.execute('select max(gen)+1 from %s' % incremental_table).fetchone()
        if not gen:
            gen = 0
        self.db.executemany(
            'insert into %s values(?,?)' % incremental_table,
            ((row, gen) for row in rows_emitted))
        self.db.commit()
        return gen<|MERGE_RESOLUTION|>--- conflicted
+++ resolved
@@ -167,19 +167,12 @@
                 'select data from file where path between ? and ?',
                 (path, path + '\x7F')):
             try:
-<<<<<<< HEAD
-                data = zlib.decompress(dataz).decode('utf-8')
-=======
                 data = zlib.decompress(dataz).decode('utf-8', 'replace')
->>>>>>> 3279fc7c
                 if data:
                     results.append(data)
             except UnicodeDecodeError:
                 print(f'Failed to decode data for {path}')
-<<<<<<< HEAD
-=======
                 break
->>>>>>> 3279fc7c
         return results
 
     def get_oldest_emitted(self, incremental_table):
