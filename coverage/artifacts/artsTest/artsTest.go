--- conflicted
+++ resolved
@@ -7,21 +7,11 @@
 	"k8s.io/test-infra/coverage/test"
 )
 
-<<<<<<< HEAD
-type localArtifacts = artifacts.LocalArtifacts
-
-var newArtifacts = artifacts.New
-
 // LocalArtsForTest creates a LocalArtifacts object with a new unique
 // artifact directory (to store intermediate output and prevent race
 // condition in file IO); other fields filled up with test values
-func LocalArtsForTest(dirPrefix string) *localArtifacts {
-	return &localArtifacts{Artifacts: *newArtifacts(
-=======
-//LocalArtsForTest provides local artifacts (dir for output) for testing purpose
 func LocalArtsForTest(dirPrefix string) *artifacts.LocalArtifacts {
 	return &artifacts.LocalArtifacts{Artifacts: *artifacts.New(
->>>>>>> d5f2c384
 		test.NewArtsDir(dirPrefix),
 		"cov-profile.txt",
 		"key-cov-profile.txt",
@@ -29,13 +19,9 @@
 	)}
 }
 
-<<<<<<< HEAD
 // LocalInputArtsForTest creates a LocalArtifacts object with an artifact dir
 // directory that stores artifacts for tests; other fields filled up with test
 // values
-=======
-//LocalInputArtsForTest provides local artifacts (dir for output) for testing purpose
->>>>>>> d5f2c384
 func LocalInputArtsForTest() *artifacts.LocalArtifacts {
 	return &artifacts.LocalArtifacts{Artifacts: *artifacts.New(
 		test.InputArtifactsDir,
