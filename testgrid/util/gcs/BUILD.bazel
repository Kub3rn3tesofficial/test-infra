--- conflicted
+++ resolved
@@ -15,17 +15,13 @@
         "//testgrid:__subpackages__",
     ],
     deps = [
-<<<<<<< HEAD
+        "//testgrid/metadata:go_default_library",
+        "//testgrid/metadata/junit:go_default_library",
         "//traiana/storage:go_default_library",
         "//traiana/storage/option:go_default_library",
-=======
-        "//testgrid/metadata:go_default_library",
-        "//testgrid/metadata/junit:go_default_library",
         "//vendor/cloud.google.com/go/storage:go_default_library",
         "//vendor/google.golang.org/api/iterator:go_default_library",
-        "//vendor/google.golang.org/api/option:go_default_library",
         "//vendor/vbom.ml/util/sortorder:go_default_library",
->>>>>>> 3d07c50d
     ],
 )
 
