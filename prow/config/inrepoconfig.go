--- conflicted
+++ resolved
@@ -97,27 +97,9 @@
 
 	prowYAML := &ProwYAML{}
 
-<<<<<<< HEAD
 	log.Debugf("Attempting to read config files under %q.", inRepoConfigDirName)
 	prowYAMLDirPath := path.Join(repo.Directory(), inRepoConfigDirName)
 	if fileInfo, err := os.Stat(prowYAMLDirPath); !os.IsNotExist(err) && fileInfo.IsDir() {
-=======
-	log.WithField("file", inRepoConfigFileName).Debug("Attempting to get inreconfigfile")
-	prowYAMLFilePath := path.Join(repo.Directory(), inRepoConfigFileName)
-	if _, err := os.Stat(prowYAMLFilePath); err == nil {
-		log.Debugf("No error checking for %q, full path %q.", inRepoConfigFileName, prowYAMLFilePath)
-		bytes, err := ioutil.ReadFile(prowYAMLFilePath)
-		if err != nil {
-			return nil, fmt.Errorf("failed to read %q: %v", inRepoConfigFileName, err)
-		}
-		if err := yaml.Unmarshal(bytes, prowYAML); err != nil {
-			return nil, fmt.Errorf("failed to unmarshal %q: %v", inRepoConfigFileName, err)
-		}
-	} else {
-		if !os.IsNotExist(err) {
-			return nil, fmt.Errorf("failed to check if file %q exists: %v", inRepoConfigFileName, err)
-		}
->>>>>>> e3402419
 		mergeProwYAML := func(a, b *ProwYAML) *ProwYAML {
 			c := &ProwYAML{}
 			c.Presets = append(a.Presets, b.Presets...)
@@ -151,7 +133,7 @@
 			return nil, fmt.Errorf("failed to read contents of directory %q: %v", inRepoConfigDirName, err)
 		}
 	} else {
-		log.Debugf("Attempting to get %q.", inRepoConfigFileName)
+		log.WithField("file", inRepoConfigFileName).Debug("Attempting to get inreconfigfile")
 		prowYAMLFilePath := path.Join(repo.Directory(), inRepoConfigFileName)
 		if _, err := os.Stat(prowYAMLFilePath); err == nil {
 			bytes, err := ioutil.ReadFile(prowYAMLFilePath)
