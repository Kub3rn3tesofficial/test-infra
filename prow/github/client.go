--- conflicted
+++ resolved
@@ -248,11 +248,6 @@
 type RerunClient interface {
 	TeamBySlugHasMember(org string, teamSlug string, memberLogin string) (bool, error)
 	TeamHasMember(org string, teamID int, memberLogin string) (bool, error)
-<<<<<<< HEAD
-	TeamBySlugHasMember(org string, teamSlug string, memberLogin string) (bool, error)
-	GetTeamBySlug(slug string, org string) (*Team, error)
-=======
->>>>>>> 09623de0
 	IsCollaborator(org, repo, user string) (bool, error)
 	IsMember(org, user string) (bool, error)
 	GetIssueLabels(org, repo string, number int) ([]Label, error)
