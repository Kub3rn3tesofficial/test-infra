--- conflicted
+++ resolved
@@ -98,6 +98,8 @@
 	CloseIssue(org, repo string, number int) error
 	ReopenIssue(org, repo string, number int) error
 	FindIssues(query, sort string, asc bool) ([]Issue, error)
+	CreateIssue(org, repo string, issue IssueRequest) (int, error)
+	EditIssue(org, repo string, number int, issue IssueEditRequest) error
 }
 
 // PullRequestClient interface for pull request related API actions
@@ -451,15 +453,7 @@
 	}
 }
 
-<<<<<<< HEAD
-func (c *Client) SetLogger(logger *logrus.Entry) {
-	c.logger = logger.WithField("client", "github")
-}
-
-func (c *Client) log(methodName string, args ...interface{}) {
-=======
 func (c *client) log(methodName string, args ...interface{}) {
->>>>>>> ba215daf
 	if c.logger == nil {
 		return
 	}
@@ -2006,41 +2000,6 @@
 	return err
 }
 
-// CreateIssue creates a new issue and returns its number if
-// the creation is successful, otherwise any error that is encountered.
-//
-// https://developer.github.com/v3/issues/#create-an-issue
-func (c *Client) CreateIssue(org, repo string, issue IssueRequest) (int, error) {
-	c.log("CreateIssue", org, repo, issue)
-	var resp struct {
-		Num int `json:"number"`
-	}
-	_, err := c.request(&request{
-		method:      http.MethodPost,
-		path:        fmt.Sprintf("/repos/%s/%s/issues", org, repo),
-		requestBody: issue,
-		exitCodes:   []int{201},
-	}, &resp)
-	if err != nil {
-		return 0, err
-	}
-	return resp.Num, nil
-}
-
-// EditIssue edits an existing issue.
-//
-// https://developer.github.com/v3/issues/#edit-an-issue
-func (c *Client) EditIssue(org, repo string, number int, issue IssueEditRequest) error {
-	c.log("EditIssue", org, repo, number, issue)
-	_, err := c.request(&request{
-		method:      http.MethodPatch,
-		path:        fmt.Sprintf("/repos/%s/%s/issues/%d", org, repo, number),
-		requestBody: issue,
-		exitCodes:   []int{200},
-	}, nil)
-	return stateCannotBeChangedOrOriginalError(err)
-}
-
 // StateCannotBeChanged represents the "custom" GitHub API
 // error that occurs when a resource cannot be changed
 type StateCannotBeChanged struct {
@@ -2083,6 +2042,41 @@
 	return stateCannotBeChangedOrOriginalError(err)
 }
 
+// CreateIssue creates a new issue and returns its number if
+// the creation is successful, otherwise any error that is encountered.
+//
+// https://developer.github.com/v3/issues/#create-an-issue
+func (c *client) CreateIssue(org, repo string, issue IssueRequest) (int, error) {
+	c.log("CreateIssue", org, repo, issue)
+	var resp struct {
+		Num int `json:"number"`
+	}
+	_, err := c.request(&request{
+		method:      http.MethodPost,
+		path:        fmt.Sprintf("/repos/%s/%s/issues", org, repo),
+		requestBody: issue,
+		exitCodes:   []int{201},
+	}, &resp)
+	if err != nil {
+		return 0, err
+	}
+	return resp.Num, nil
+}
+
+// EditIssue edits an existing issue.
+//
+// https://developer.github.com/v3/issues/#edit-an-issue
+func (c *client) EditIssue(org, repo string, number int, issue IssueEditRequest) error {
+	c.log("EditIssue", org, repo, number, issue)
+	_, err := c.request(&request{
+		method:      http.MethodPatch,
+		path:        fmt.Sprintf("/repos/%s/%s/issues/%d", org, repo, number),
+		requestBody: issue,
+		exitCodes:   []int{200},
+	}, nil)
+	return stateCannotBeChangedOrOriginalError(err)
+}
+
 // ClosePR closes the existing, open PR provided
 // TODO: Rename to ClosePullRequest
 //
