--- conflicted
+++ resolved
@@ -22,11 +22,6 @@
         "//prow/metrics:go_default_library",
         "//prow/pjutil:go_default_library",
         "//prow/tide:go_default_library",
-<<<<<<< HEAD
-        "//testgrid/util/gcs:go_default_library",
-        "//traiana/storage:go_default_library",
-=======
->>>>>>> ba215daf
         "//vendor/github.com/sirupsen/logrus:go_default_library",
     ],
 )
