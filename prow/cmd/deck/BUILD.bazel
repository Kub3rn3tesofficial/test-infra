--- conflicted
+++ resolved
@@ -118,11 +118,6 @@
         "//vendor/golang.org/x/oauth2:go_default_library",
         "//vendor/golang.org/x/oauth2/github:go_default_library",
         "//vendor/google.golang.org/api/iterator:go_default_library",
-<<<<<<< HEAD
-=======
-        "//vendor/google.golang.org/api/option:go_default_library",
-        "//vendor/k8s.io/api/core/v1:go_default_library",
->>>>>>> 1569ddc6
         "//vendor/k8s.io/apimachinery/pkg/util/sets:go_default_library",
         "//vendor/k8s.io/client-go/kubernetes/typed/core/v1:go_default_library",
         "//vendor/sigs.k8s.io/yaml:go_default_library",
