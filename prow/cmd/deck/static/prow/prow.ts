import moment from "moment";
import {Job, JobState, JobType} from "../api/prow";
import {cell} from "../common/common";
import {FuzzySearch} from './fuzzy-search';
import {JobHistogram, JobSample} from './histogram';

declare const allBuilds: Job[];
declare const spyglass: boolean;

// http://stackoverflow.com/a/5158301/3694
function getParameterByName(name: string): string | null {
    const match = RegExp(`[?&]${name}=([^&/]*)`).exec(
        window.location.search);
    return match && decodeURIComponent(match[1].replace(/\+/g, ' '));
}

function shortenBuildRefs(buildRef: string): string {
    return buildRef && buildRef.replace(/:[0-9a-f]*/g, '');
}

interface RepoOptions {
    types: {[key: string]: boolean};
    repos: {[key: string]: boolean};
    jobs: {[key: string]: boolean};
    authors: {[key: string]: boolean};
    pulls: {[key: string]: boolean};
    batches: {[key: string]: boolean};
    states: {[key: string]: boolean};
}

function optionsForRepo(repo: string): RepoOptions {
    const opts: RepoOptions = {
        authors: {},
        batches: {},
        jobs: {},
        pulls: {},
        repos: {},
        states: {},
        types: {},
    };

    for (const build of allBuilds) {
        opts.types[build.type] = true;
        const repoKey = `${build.refs.org}/${build.refs.repo}`;
        if (repoKey) {
            opts.repos[repoKey] = true;
        }
        if (!repo || repo === repoKey) {
            opts.jobs[build.job] = true;
            opts.states[build.state] = true;
            if (build.type === "presubmit" &&
                build.refs.pulls &&
                build.refs.pulls.length > 0) {
                opts.authors[build.refs.pulls[0].author] = true;
                opts.pulls[build.refs.pulls[0].number] = true;
            } else if (build.type === "batch") {
                opts.batches[shortenBuildRefs(build.refs_key)] = true;
            }
        }
    }

    return opts;
}

function redrawOptions(fz: FuzzySearch, opts: RepoOptions) {
    const ts = Object.keys(opts.types).sort();
    const selectedType = addOptions(ts, "type") as JobType;
    const rs = Object.keys(opts.repos).filter((r) => r !== "/").sort();
    addOptions(rs, "repo");
    const js = Object.keys(opts.jobs).sort();
    const jobInput = document.getElementById("job-input") as HTMLInputElement;
    const jobList = document.getElementById("job-list") as HTMLUListElement;
    addOptionFuzzySearch(fz, js, "job", jobList, jobInput);
    const as = Object.keys(opts.authors).sort(
        (a, b) => a.toLowerCase().localeCompare(b.toLowerCase()));
    addOptions(as, "author");
    if (selectedType === "batch") {
        opts.pulls = opts.batches;
    }
    if (selectedType !== "periodic" && selectedType !== "postsubmit") {
        const ps = Object.keys(opts.pulls).sort((a, b) => Number(a) - Number(b));
        addOptions(ps, "pull");
    } else {
        addOptions([], "pull");
    }
    const ss = Object.keys(opts.states).sort();
    addOptions(ss, "state");
}

function adjustScroll(el: Element): void {
    const parent = el.parentElement!;
    const parentRect = parent.getBoundingClientRect();
    const elRect = el.getBoundingClientRect();

    if (elRect.top < parentRect.top) {
        parent.scrollTop -= elRect.height;
    } else if (elRect.top + elRect.height >= parentRect.top
        + parentRect.height) {
        parent.scrollTop += elRect.height;
    }
}

function handleDownKey(): void {
    const activeSearches =
        document.getElementsByClassName("active-fuzzy-search");
    if (activeSearches !== null && activeSearches.length !== 1) {
        return;
    }
    const activeSearch = activeSearches[0];
    if (activeSearch.tagName !== "UL" ||
        activeSearch.childElementCount === 0) {
        return;
    }

    const selectedJobs = activeSearch.getElementsByClassName("job-selected");
    if (selectedJobs.length > 1) {
        return;
    }
    if (selectedJobs.length === 0) {
        // If no job selected, select the first one that visible in the list.
        const jobs = Array.from(activeSearch.children)
            .filter((elChild) => {
                const childRect = elChild.getBoundingClientRect();
                const listRect = activeSearch.getBoundingClientRect();
                return childRect.top >= listRect.top &&
                    (childRect.top < listRect.top + listRect.height);
            });
        if (jobs.length === 0) {
            return;
        }
        jobs[0].classList.add("job-selected");
        return;
    }
    const selectedJob = selectedJobs[0] as Element;
    const nextSibling = selectedJob.nextElementSibling;
    if (!nextSibling) {
        return;
    }

    selectedJob.classList.remove("job-selected");
    nextSibling.classList.add("job-selected");
    adjustScroll(nextSibling);
}

function handleUpKey(): void {
    const activeSearches =
        document.getElementsByClassName("active-fuzzy-search");
    if (activeSearches && activeSearches.length !== 1) {
        return;
    }
    const activeSearch = activeSearches[0];
    if (activeSearch.tagName !== "UL" ||
        activeSearch.childElementCount === 0) {
        return;
    }

    const selectedJobs = activeSearch.getElementsByClassName("job-selected");
    if (selectedJobs.length !== 1) {
        return;
    }

    const selectedJob = selectedJobs[0] as Element;
    const previousSibling = selectedJob.previousElementSibling;
    if (!previousSibling) {
        return;
    }

    selectedJob.classList.remove("job-selected");
    previousSibling.classList.add("job-selected");
    adjustScroll(previousSibling);
}

window.onload = (): void => {
    const topNavigator = document.getElementById("top-navigator")!;
    let navigatorTimeOut: number | undefined;
    const main = document.querySelector("main")! as HTMLElement;
    main.onscroll = () => {
        topNavigator.classList.add("hidden");
        if (navigatorTimeOut) {
            clearTimeout(navigatorTimeOut);
        }
        navigatorTimeOut = setTimeout(() => {
            if (main.scrollTop === 0) {
                topNavigator.classList.add("hidden");
            } else if (main.scrollTop > 100) {
                topNavigator.classList.remove("hidden");
            }
        }, 100);
    };
    topNavigator.onclick = () => {
        main.scrollTop = 0;
    };

    document.addEventListener("keydown", (event) => {
        if (event.keyCode === 40) {
            handleDownKey();
        } else if (event.keyCode === 38) {
            handleUpKey();
        }
    });
    // Register selection on change functions
    const filterBox = document.getElementById("filter-box")!;
    const options = filterBox.querySelectorAll("select")!;
    options.forEach((opt) => {
        opt.onchange = () => {
            redraw(fz);
        };
    });
    // Attach job status bar on click
    const stateFilter = document.getElementById("state")! as HTMLSelectElement;
    document.querySelectorAll(".job-bar-state").forEach((jb) => {
        const state = jb.id.slice("job-bar-".length);
        if (state === "unknown") {
            return;
        }
        jb.addEventListener("click", () => {
            stateFilter.value = state;
            stateFilter.onchange!.call(stateFilter, new Event("change"));
        });
    });
    // Attach job histogram on click to scroll the selected build into view
    const jobHistogram = document.getElementById("job-histogram-content") as HTMLTableSectionElement;
    jobHistogram.addEventListener("click", (event) => {
        const target = event.target as HTMLElement;
        if (target == null) {
            return;
        }
        if (!target.classList.contains('active')) {
            return;
        }
        const row = target.dataset.sampleRow;
        if (row == null || row.length === 0) {
            return;
        }
        const rowNumber = Number(row);
        const builds = document.getElementById("builds")!.getElementsByTagName("tbody")[0];
        if (builds == null || rowNumber >= builds.childNodes.length) {
            return;
        }
        const targetRow = builds.childNodes[rowNumber] as HTMLTableRowElement;
        targetRow.scrollIntoView();
    });
    // set dropdown based on options from query string
    const opts = optionsForRepo("");
    const fz = initFuzzySearch(
        "job",
        "job-input",
        "job-list",
        Object.keys(opts.jobs).sort());
    redrawOptions(fz, opts);
    redraw(fz);
};

function displayFuzzySearchResult(el: HTMLElement, inputContainer: ClientRect | DOMRect): void {
    el.classList.add("active-fuzzy-search");
    el.style.top = inputContainer.height - 1 + "px";
    el.style.width = inputContainer.width + "px";
    el.style.height = 200 + "px";
    el.style.zIndex = "9999";
}

function fuzzySearch(fz: FuzzySearch, id: string, list: HTMLElement, input: HTMLInputElement): void {
    const inputValue = input.value.trim();
    addOptionFuzzySearch(fz, fz.search(inputValue), id, list, input, true);
}

function validToken(token: number): boolean {
    // 0-9
    if (token >= 48 && token <= 57) {
        return true;
    }
    // a-z
    if (token >= 65 && token <= 90) {
        return true;
    }
    // - and backspace
    return token === 189 || token === 8;
}

function handleEnterKeyDown(fz: FuzzySearch, list: HTMLElement, input: HTMLInputElement): void {
    const selectedJobs = list.getElementsByClassName("job-selected");
    if (selectedJobs && selectedJobs.length === 1) {
        input.value = (selectedJobs[0] as HTMLElement).innerHTML;
    }
    // TODO(@qhuynh96): according to discussion in https://github.com/kubernetes/test-infra/pull/7165, the
    // fuzzy search should respect user input no matter it is in the list or not. User may
    // experience being redirected back to default view if the search input is invalid.
    input.blur();
    list.classList.remove("active-fuzzy-search");
    redraw(fz);
}

function registerFuzzySearchHandler(fz: FuzzySearch, id: string, list: HTMLElement, input: HTMLInputElement): void {
    input.addEventListener("keydown", (event) => {
        if (event.keyCode === 13) {
            handleEnterKeyDown(fz, list, input);
        } else if (validToken(event.keyCode)) {
            // Delay 1 frame that the input character is recorded before getting
            // input value
            setTimeout(() => fuzzySearch(fz, id, list, input), 32);
        }
    });
}

function initFuzzySearch(id: string, inputId: string, listId: string,
                         data: string[]): FuzzySearch {
    const fz = new FuzzySearch(data);
    const el = document.getElementById(id)!;
    const input = document.getElementById(inputId)! as HTMLInputElement;
    const list = document.getElementById(listId)!;

    list.classList.remove("active-fuzzy-search");
    input.addEventListener("focus", () => {
        fuzzySearch(fz, id, list, input);
        displayFuzzySearchResult(list, el.getBoundingClientRect());
    });
    input.addEventListener("blur", () => list.classList.remove("active-fuzzy-search"));

    registerFuzzySearchHandler(fz, id, list, input);
    return fz;
}

function registerJobResultEventHandler(fz: FuzzySearch, li: HTMLElement, input: HTMLInputElement) {
    li.addEventListener("mousedown", (event) => {
        input.value = (event.currentTarget as HTMLElement).innerHTML;
        redraw(fz);
    });
    li.addEventListener("mouseover", (event) => {
        const selectedJobs = document.getElementsByClassName("job-selected");
        if (!selectedJobs) {
            return;
        }

        for (const job of Array.from(selectedJobs)) {
            job.classList.remove("job-selected");
        }
        (event.currentTarget as HTMLElement).classList.add("job-selected");
    });
    li.addEventListener("mouseout", (event) => {
        (event.currentTarget as HTMLElement).classList.remove("job-selected");
    });
}

function addOptionFuzzySearch(fz: FuzzySearch, data: string[], id: string,
                              list: HTMLElement, input: HTMLInputElement,
                              stopAutoFill?: boolean): void {
    if (!stopAutoFill) {
        input.value = getParameterByName(id) || '';
    }
    while (list.firstChild) {
        list.removeChild(list.firstChild);
    }
    list.scrollTop = 0;
    for (const datum of data) {
        const li = document.createElement("li");
        li.innerHTML = datum;
        registerJobResultEventHandler(fz, li, input);
        list.appendChild(li);
    }
}

function addOptions(options: string[], selectID: string): string | null {
    const sel = document.getElementById(selectID)! as HTMLSelectElement;
    while (sel.length > 1) {
        sel.removeChild(sel.lastChild!);
    }
    const param = getParameterByName(selectID);
    for (const option of options) {
        const o = document.createElement("option");
        o.text = option;
        if (param && option === param) {
            o.selected = true;
        }
        sel.appendChild(o);
    }
    return param;
}

function selectionText(sel: HTMLSelectElement): string {
    return sel.selectedIndex === 0 ? "" : sel.options[sel.selectedIndex].text;
}

function equalSelected(sel: string, t: string): boolean {
    return sel === "" || sel === t;
}

function groupKey(build: Job): string {
    const pr = (build.refs.pulls && build.refs.pulls.length === 1) ? build.refs.pulls[0].number : 0;
    return `${build.refs.repo} ${pr} ${build.refs_key}`;
}

// escapeRegexLiteral ensures the given string is escaped so that it is treated as
// an exact value when used within a RegExp. This is the standard substitution recommended
// by https://developer.mozilla.org/en-US/docs/Web/JavaScript/Guide/Regular_Expressions.
function escapeRegexLiteral(s: string): string {
    return s.replace(/[.*+?^${}()|[\]\\]/g, '\\$&');
}

function redraw(fz: FuzzySearch): void {
    const modal = document.getElementById('rerun')!;
    const rerunCommand = document.getElementById('rerun-content')!;
    window.onclick = (event) => {
        if (event.target === modal) {
            modal.style.display = "none";
        }
    };
    const builds = document.getElementById("builds")!.getElementsByTagName(
        "tbody")[0];
    while (builds.firstChild) {
        builds.removeChild(builds.firstChild);
    }

    const args: string[] = [];

    function getSelection(name: string): string {
        const sel = selectionText(document.getElementById(name) as HTMLSelectElement);
        if (sel && opts && !opts[name + 's' as keyof RepoOptions][sel]) {
            return "";
        }
        if (sel !== "") {
            args.push(`${name}=${encodeURIComponent(sel)}`);
        }
        return sel;
    }

    function getSelectionFuzzySearch(id: string, inputId: string): RegExp {
        const input = document.getElementById(inputId) as HTMLInputElement;
        const inputText = input.value;
        if (inputText === "") {
            return new RegExp('');
        }
        if (inputText !== "") {
            args.push(`${id}=${encodeURIComponent(inputText)}`);
        }
        if (inputText !== "" && opts && opts[id + 's' as keyof RepoOptions][inputText]) {
            return new RegExp(`^${escapeRegexLiteral(inputText)}$`);
        }
        const expr = inputText.split('*').map(escapeRegexLiteral);
        return new RegExp(`^${expr.join('.*')}$`);
    }

    const repoSel = getSelection("repo");
    const opts = optionsForRepo(repoSel);

    const typeSel = getSelection("type") as JobType;
    if (typeSel === "batch") {
        opts.pulls = opts.batches;
    }
    const pullSel = getSelection("pull");
    const authorSel = getSelection("author");
    const jobSel = getSelectionFuzzySearch("job", "job-input");
    const stateSel = getSelection("state");

    if (window.history && window.history.replaceState !== undefined) {
        if (args.length > 0) {
            history.replaceState(null, "", "/?" + args.join('&'));
        } else {
            history.replaceState(null, "", "/");
        }
    }
    fz.setDict(Object.keys(opts.jobs));
    redrawOptions(fz, opts);

    let lastKey = '';
    const jobCountMap = new Map() as Map<JobState, number>;
    const jobHistogram = new JobHistogram();
    const now = moment().unix();
    let totalJob = 0;
    let displayedJob = 0;
    for (let i = 0; i < allBuilds.length; i++) {
        const build = allBuilds[i];
        if (!equalSelected(typeSel, build.type)) {
            continue;
        }
        if (!equalSelected(repoSel, `${build.refs.org}/${build.refs.repo}`)) {
            continue;
        }
        if (!equalSelected(stateSel, build.state)) {
            continue;
        }
        if (!jobSel.test(build.job)) {
            continue;
        }
        if (build.type === "presubmit") {
            if (build.refs.pulls && build.refs.pulls.length > 0) {
                const pull = build.refs.pulls[0];
                if (!equalSelected(pullSel, pull.number.toString())) {
                    continue;
                }
                if (!equalSelected(authorSel, pull.author)) {
                    continue;
                }
            }
        } else if (build.type === "batch" && !authorSel) {
            if (!equalSelected(pullSel, shortenBuildRefs(build.refs_key))) {
                continue;
            }
        } else if (pullSel || authorSel) {
            continue;
        }

        if (!jobCountMap.has(build.state)) {
          jobCountMap.set(build.state, 0);
        }
        totalJob++;
        jobCountMap.set(build.state, jobCountMap.get(build.state)! + 1);
        if (displayedJob >= 500) {
            jobHistogram.add(new JobSample(Number(build.started), parseDuration(build.duration), build.state, -1));
            continue;
        } else {
            jobHistogram.add(new JobSample(Number(build.started), parseDuration(build.duration), build.state, builds.childElementCount));
        }
        displayedJob++;
        const r = document.createElement("tr");
        r.appendChild(cell.state(build.state));
        if (build.pod_name) {
            const icon = createIcon("description", "Build log");
            icon.href = `log?job=${build.job}&id=${build.build_id}`;
            const c = document.createElement("td");
            c.classList.add("icon-cell");
            c.appendChild(icon);
            r.appendChild(c);
        } else {
            r.appendChild(cell.text(""));
        }
        r.appendChild(createRerunCell(modal, rerunCommand, build.prow_job));
        const key = groupKey(build);
        if (key !== lastKey) {
            // This is a different PR or commit than the previous row.
            lastKey = key;
            r.className = "changed";

            if (build.type === "periodic") {
                r.appendChild(cell.text(""));
            } else {
                let repoLink = build.refs.repo_link;
                if (!repoLink) {
                    repoLink = `https://github.com/${build.refs.org}/${build.refs.repo}`;
                }
                r.appendChild(cell.link(`${build.refs.org}/${build.refs.repo}`, repoLink));
            }
            if (build.type === "presubmit") {
                if (build.refs.pulls && build.refs.pulls.length > 0) {
                    r.appendChild(cell.prRevision(`${build.refs.org}/${build.refs.repo}`, build.refs.pulls[0]));
                } else {
                    r.appendChild(cell.text(""));
                }
            } else if (build.type === "batch") {
                r.appendChild(batchRevisionCell(build));
            } else if (build.type === "postsubmit") {
                r.appendChild(cell.commitRevision(`${build.refs.org}/${build.refs.repo}`, build.refs.base_ref || "",
                    build.refs.base_sha || "", build.refs.base_link || ""));
            } else if (build.type === "periodic") {
                r.appendChild(cell.text(""));
            }
        } else {
            // Don't render identical cells for the same PR/commit.
            r.appendChild(cell.text(""));
            r.appendChild(cell.text(""));
        }
        if (spyglass) {
            const buildIndex = build.url.indexOf('/build/');
            if (buildIndex !== -1) {
                const url = `${window.location.origin}/view/gcs/${build.url.substring(buildIndex + '/build/'.length)}`;
                r.appendChild(createSpyglassCell(url));
            } else if (build.url.includes('/view/')) {
                r.appendChild(createSpyglassCell(build.url));
            } else {
<<<<<<< HEAD
                if (build.url === "") {
                    r.appendChild(cell.text(''));
                } else {
                    r.appendChild(createSpyglassCell(build.url));
                }
=======
                r.appendChild(cell.text(''));
>>>>>>> 3d07c50d
            }
        } else {
            r.appendChild(cell.text(''));
        }
        if (build.url === "") {
            r.appendChild(cell.text(build.job));
        } else {
            r.appendChild(cell.link(build.job, build.url));
        }

        r.appendChild(cell.time(i.toString(), moment.unix(Number(build.started))));
        r.appendChild(cell.text(build.duration));
        builds.appendChild(r);
    }
    const jobCount = document.getElementById("job-count")!;
    jobCount.textContent = `Showing ${displayedJob}/${totalJob} jobs`;
    drawJobBar(totalJob, jobCountMap);
    drawJobHistogram(totalJob, jobHistogram, now - (12 * 3600), now);
}

function createRerunCell(modal: HTMLElement, rerunElement: HTMLElement, prowjob: string): HTMLTableDataCellElement {
    const url = `https://${window.location.hostname}/rerun?prowjob=${prowjob}`;
    const c = document.createElement("td");
    const icon = createIcon("refresh", "Show instructions for rerunning this job");
    icon.onclick = () => {
        modal.style.display = "block";
        rerunElement.innerHTML = `kubectl create -f "<a href="${url}">${url}</a>"`;
        const copyButton = document.createElement('a');
        copyButton.className = "mdl-button mdl-js-button mdl-button--icon";
        copyButton.onclick = () => copyToClipboardWithToast(`kubectl create -f "${url}"`);
        copyButton.innerHTML = "<i class='material-icons state triggered' style='color: gray'>file_copy</i>";
        rerunElement.appendChild(copyButton);
    };
    c.appendChild(icon);
    c.classList.add("icon-cell");
    return c;
}

// copyToClipboard is from https://stackoverflow.com/a/33928558
// Copies a string to the clipboard. Must be called from within an
// event handler such as click. May return false if it failed, but
// this is not always possible. Browser support for Chrome 43+,
// Firefox 42+, Safari 10+, Edge and IE 10+.
// IE: The clipboard feature may be disabled by an administrator. By
// default a prompt is shown the first time the clipboard is
// used (per session).
function copyToClipboard(text: string) {
    if (window.clipboardData && window.clipboardData.setData) {
        // IE specific code path to prevent textarea being shown while dialog is visible.
        return window.clipboardData.setData("Text", text);
    } else if (document.queryCommandSupported && document.queryCommandSupported("copy")) {
        const textarea = document.createElement("textarea");
        textarea.textContent = text;
        textarea.style.position = "fixed";  // Prevent scrolling to bottom of page in MS Edge.
        document.body.appendChild(textarea);
        textarea.select();
        try {
            return document.execCommand("copy");  // Security exception may be thrown by some browsers.
        } catch (ex) {
            console.warn("Copy to clipboard failed.", ex);
            return false;
        } finally {
            document.body.removeChild(textarea);
        }
    }
}

function copyToClipboardWithToast(text: string): void {
    copyToClipboard(text);

    const toast = document.getElementById("toast") as SnackbarElement<HTMLDivElement>;
    toast.MaterialSnackbar.showSnackbar({message: "Copied to clipboard"});
}

function batchRevisionCell(build: Job): HTMLTableDataCellElement {
    const c = document.createElement("td");
    if (!build.refs.pulls) {
        return c;
    }
    for (let i = 1; i < build.refs.pulls.length; i++) {
        if (i !== 1) {
            c.appendChild(document.createTextNode(", "));
        }
        const l = document.createElement("a");
        const link = build.refs.pulls[i].link;
        if (link) {
            l.href = link;
        } else {
            l.href = `https://github.com/${build.refs.org}/${build.refs.repo}/pull/${build.refs.pulls[i].number}`;
        }
        l.text = build.refs.pulls[i].number.toString();
        c.appendChild(document.createTextNode("#"));
        c.appendChild(l);
    }
    return c;
}

function drawJobBar(total: number, jobCountMap: Map<JobState, number>): void {
  const states: JobState[] = ["success", "pending", "triggered", "error", "failure", "aborted", ""];
  states.sort((s1, s2) => {
    return jobCountMap.get(s1)! - jobCountMap.get(s2)!;
  });
  states.forEach((state, index) => {
    const count = jobCountMap.get(state);
    // If state is undefined or empty, treats it as unknown state.
    if (!state) {
      state = "unknown";
    }
    const id = "job-bar-" + state;
    const el = document.getElementById(id)!;
    const tt = document.getElementById(state + "-tooltip")!;
    if (!count || count === 0 || total === 0) {
      el.textContent = "";
      tt.textContent = "";
      el.style.width = "0";
    } else {
      el.textContent = count.toString();
      tt.textContent = `${count} ${stateToAdj(state)} jobs`;
      if (index === states.length - 1) {
        el.style.width = "auto";
      } else {
        el.style.width = Math.max((count / total * 100), 1) + "%";
      }
    }
  });
}

function stateToAdj(state: JobState): string {
    switch (state) {
        case "success":
            return "succeeded";
        case "failure":
            return "failed";
        default:
            return state;
    }
}

function parseDuration(duration: string): number {
    if (duration.length === 0) {
        return 0;
    }
    let seconds = 0;
    let multiple = 0;
    for (let i = duration.length; i >= 0; i--) {
        const ch = duration[i];
        if (ch === 's') {
            multiple = 1;
        } else if (ch === 'm') {
            multiple = 60;
        } else if (ch === 'h') {
            multiple = 60 * 60;
        } else if (ch >= '0' && ch <= '9') {
            seconds += Number(ch) * multiple;
            multiple *= 10;
        }
    }
    return seconds;
}

function formatDuration(seconds: number): string {
    const parts: string[] = [];
    if (seconds > 3600) {
        const hours = Math.floor(seconds / 3600);
        parts.push(String(hours));
        parts.push('h');
        seconds = seconds % 3600;
    }
    if (seconds > 60) {
        const minutes = Math.floor(seconds / 60);
        if (minutes > 0) {
            parts.push(String(minutes));
            parts.push('m');
            seconds = seconds % 60;
        }
    }
    if (seconds > 0) {
        parts.push(String(seconds));
        parts.push('s');
    }
    return parts.join('');
}

function drawJobHistogram(total: number, jobHistogram: JobHistogram, start: number, end: number): void {
    const startEl = document.getElementById("job-histogram-start") as HTMLSpanElement;
    if (startEl != null) {
        startEl.textContent = `${formatDuration(end - start)} ago`;
    }

    // make sure the empty table is hidden
    const tableEl = document.getElementById("job-histogram") as HTMLTableElement;
    const labelsEl = document.getElementById("job-histogram-labels") as HTMLDivElement;
    if (jobHistogram.length === 0) {
        tableEl.style.display = "none";
        labelsEl.style.display = "none";
        return;
    }
    tableEl.style.display = "";
    labelsEl.style.display = "";

    const el = document.getElementById("job-histogram-content") as HTMLTableSectionElement;
    el.title = `Showing ${jobHistogram.length} builds from last ${formatDuration(end - start)} by start time and duration, newest to oldest.`;
    const rows = 10;
    const width = 12;
    const cols = Math.round(el.clientWidth / width);

    // initialize the table if the row count changes
    if (el.childNodes.length !== rows) {
        el.innerHTML = "";
        for (let i = 0; i < rows; i++) {
            const tr = document.createElement('tr');
            for (let j = 0; j < cols; j++) {
                const td = document.createElement('td');
                tr.appendChild(td);
            }
            el.appendChild(tr);
        }
    }

    // populate the buckets
    const buckets = jobHistogram.buckets(start, end, cols);
    buckets.data.forEach((bucket, colIndex) => {
        let lastRowIndex = 0;
        buckets.linearChunks(bucket, rows).forEach((samples, rowIndex) =>  {
            lastRowIndex = rowIndex + 1;
            const td = el.childNodes[rows - 1 - rowIndex].childNodes[cols - colIndex - 1] as HTMLTableCellElement;
            if (samples.length === 0) {
                td.removeAttribute('title');
                td.className = '';
                return;
            }
            td.dataset.sampleRow = String(samples[0].row);
            const failures = samples.reduce((sum, sample) => {
                return sample.state !== 'success' ? sum + 1 : sum;
            }, 0);
            if (failures === 0) {
                td.title = `${samples.length} succeeded`;
            } else {
                if (failures === samples.length) {
                    td.title = `${failures} failed`;
                } else {
                    td.title = `${failures}/${samples.length} failed`;
                }
            }
            td.style.opacity = String(0.2 + samples.length / bucket.length * 0.8);
            if (samples[0].row !== -1) {
                td.className = `active success-${Math.floor(10 - (failures / samples.length) * 10)}`;
            } else {
                td.className = `success-${Math.floor(10 - (failures / samples.length) * 10)}`;
            }
        });
        for (let rowIndex = lastRowIndex; rowIndex < rows; rowIndex++) {
            const td = el.childNodes[rows - 1 - rowIndex].childNodes[cols - colIndex - 1] as HTMLTableCellElement;
            td.removeAttribute('title');
            td.className = '';
        }
    });
}

function createSpyglassCell(url: string): HTMLTableDataCellElement {
    const icon = createIcon('visibility', 'View in Spyglass');
    icon.href = url;
    const c = document.createElement('td');
    c.classList.add('icon-cell');
    c.appendChild(icon);
    return c;
}

function createIcon(iconString: string, tooltip: string = ""): HTMLAnchorElement {
    const icon = document.createElement("i");
    icon.classList.add("icon-button", "material-icons");
    icon.innerHTML = iconString;
    if (tooltip !== "") {
        icon.title = tooltip;
    }

    const container = document.createElement("a");
    container.appendChild(icon);
    container.classList.add("mdl-button", "mdl-js-button", "mdl-button--icon");

    return container;
}<|MERGE_RESOLUTION|>--- conflicted
+++ resolved
@@ -566,15 +566,7 @@
             } else if (build.url.includes('/view/')) {
                 r.appendChild(createSpyglassCell(build.url));
             } else {
-<<<<<<< HEAD
-                if (build.url === "") {
-                    r.appendChild(cell.text(''));
-                } else {
-                    r.appendChild(createSpyglassCell(build.url));
-                }
-=======
                 r.appendChild(cell.text(''));
->>>>>>> 3d07c50d
             }
         } else {
             r.appendChild(cell.text(''));
