--- conflicted
+++ resolved
@@ -203,16 +203,9 @@
 	}
 
 	// Push metrics to the configured prometheus pushgateway endpoint.
-<<<<<<< HEAD
 	pusher := m.NewPusher(configAgent)
 	go pusher.Start("jenkins-operator")
 
-=======
-	pushGateway := cfg().PushGateway
-	if pushGateway.Endpoint != "" {
-		go m.PushMetrics("jenkins-operator", pushGateway.Endpoint, pushGateway.Interval)
-	}
->>>>>>> 000ebb4c
 	// Serve Jenkins logs here and proxy deck to use this endpoint
 	// instead of baking agent-specific logic in deck. This func also
 	// serves prometheus metrics.
