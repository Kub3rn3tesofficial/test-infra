--- conflicted
+++ resolved
@@ -150,19 +150,12 @@
 
 	okroClient := okroclient.New(o.okroURL)
 	clientAgent := &plugins.ClientAgent{
-<<<<<<< HEAD
-		GitHubClient: githubClient,
-		KubeClient:   kubeClient,
-		GitClient:    gitClient,
-		SlackClient:  slackClient,
-		OkroClient:   okroClient,
-=======
 		GitHubClient:     githubClient,
 		KubeClient:       kubeClient,
 		KubernetesClient: kubernetesClients[defaultContext],
 		GitClient:        gitClient,
 		SlackClient:      slackClient,
->>>>>>> 1569ddc6
+		OkroClient:       okroClient,
 	}
 
 	pluginAgent := &plugins.ConfigAgent{}
