/*
Copyright 2017 The Kubernetes Authors.

Licensed under the Apache License, Version 2.0 (the "License");
you may not use this file except in compliance with the License.
You may obtain a copy of the License at

    http://www.apache.org/licenses/LICENSE-2.0

Unless required by applicable law or agreed to in writing, software
distributed under the License is distributed on an "AS IS" BASIS,
WITHOUT WARRANTIES OR CONDITIONS OF ANY KIND, either express or implied.
See the License for the specific language governing permissions and
limitations under the License.
*/

package main

import (
	"flag"
	"fmt"
	"net/http"
	"os"
	"os/signal"
	"syscall"
	"time"

	"github.com/prometheus/client_golang/prometheus/promhttp"
	"github.com/sirupsen/logrus"
	"k8s.io/apimachinery/pkg/labels"
	"k8s.io/test-infra/pkg/flagutil"
	"k8s.io/test-infra/prow/config"
	"k8s.io/test-infra/prow/config/secret"
	prowflagutil "k8s.io/test-infra/prow/flagutil"
	"k8s.io/test-infra/prow/logrusutil"
	"k8s.io/test-infra/prow/metrics"
	"k8s.io/test-infra/prow/plank"
)

type options struct {
	totURL string

	configPath    string
	jobConfigPath string
	buildCluster  string
	selector      string
	skipReport    bool

	dryRun     bool
	kubernetes prowflagutil.KubernetesOptions
	github     prowflagutil.GitHubOptions
}

func gatherOptions() options {
	o := options{}
	fs := flag.NewFlagSet(os.Args[0], flag.ExitOnError)

	fs.StringVar(&o.totURL, "tot-url", "", "Tot URL")

	fs.StringVar(&o.configPath, "config-path", "/etc/config/config.yaml", "Path to config.yaml.")
	fs.StringVar(&o.jobConfigPath, "job-config-path", "", "Path to prow job configs.")
	fs.StringVar(&o.selector, "label-selector", labels.Everything().String(), "Label selector to be applied in prowjobs. See https://kubernetes.io/docs/concepts/overview/working-with-objects/labels/#label-selectors for constructing a label selector.")
	fs.BoolVar(&o.skipReport, "skip-report", false, "Whether or not to ignore report with githubClient")

	fs.BoolVar(&o.dryRun, "dry-run", true, "Whether or not to make mutating API calls to GitHub.")
	for _, group := range []flagutil.OptionGroup{&o.kubernetes, &o.github} {
		group.AddFlags(fs)
	}

	fs.Parse(os.Args[1:])
	return o
}

func (o *options) Validate() error {
	for _, group := range []flagutil.OptionGroup{&o.kubernetes, &o.github} {
		if err := group.Validate(o.dryRun); err != nil {
			return err
		}
	}

	if _, err := labels.Parse(o.selector); err != nil {
		return fmt.Errorf("parse label selector: %v", err)
	}

	return nil
}

func main() {
	o := gatherOptions()
	if err := o.Validate(); err != nil {
		logrus.WithError(err).Fatal("Invalid options")
	}

	logrus.SetFormatter(
		logrusutil.NewDefaultFieldsFormatter(nil, logrus.Fields{"component": "plank"}),
	)

	configAgent := &config.Agent{}
	if err := configAgent.Start(o.configPath, o.jobConfigPath); err != nil {
		logrus.WithError(err).Fatal("Error starting config agent.")
	}
	cfg := configAgent.Config

	secretAgent := &secret.Agent{}
	if o.github.TokenPath != "" {
		if err := secretAgent.Start([]string{o.github.TokenPath}); err != nil {
			logrus.WithError(err).Fatal("Error starting secrets agent.")
		}
	}

	githubClient, err := o.github.GitHubClient(secretAgent, o.dryRun)
	if err != nil {
		logrus.WithError(err).Fatal("Error getting GitHub client.")
	}

	prowJobClient, err := o.kubernetes.ProwJobClient(cfg().ProwJobNamespace, o.dryRun)
	if err != nil {
		logrus.WithError(err).Fatal("Error getting prowjob client.")
	}

	buildClients, err := o.kubernetes.BuildClusterClients(cfg().PodNamespace, o.dryRun)
	if err != nil {
		logrus.WithError(err).Fatal("Error getting build cluster clients.")
	}

	c, err := plank.NewController(prowJobClient, buildClients, githubClient, nil, cfg, o.totURL, o.selector, o.skipReport)
	if err != nil {
		logrus.WithError(err).Fatal("Error creating plank controller.")
	}

	// Push metrics to the configured prometheus pushgateway endpoint.
<<<<<<< HEAD
	pusher := metrics.NewPusher(configAgent)
	go pusher.Start("plank")

=======
	pushGateway := cfg().PushGateway
	if pushGateway.Endpoint != "" {
		go metrics.PushMetrics("plank", pushGateway.Endpoint, pushGateway.Interval)
	}
>>>>>>> c6cccf23
	// serve prometheus metrics.
	go serve()
	// gather metrics for the jobs handled by plank.
	go gather(c)

	tick := time.Tick(30 * time.Second)
	sig := make(chan os.Signal, 1)
	signal.Notify(sig, os.Interrupt, syscall.SIGTERM)

	for {
		select {
		case <-tick:
			start := time.Now()
			if err := c.Sync(); err != nil {
				logrus.WithError(err).Error("Error syncing.")
			}
			logrus.WithField("duration", fmt.Sprintf("%v", time.Since(start))).Info("Synced")
		case <-sig:
			logrus.Info("Plank is shutting down...")
			return
		}
	}
}

// serve starts a http server and serves prometheus metrics.
// Meant to be called inside a goroutine.
func serve() {
	http.Handle("/metrics", promhttp.Handler())
	logrus.WithError(http.ListenAndServe(":8080", nil)).Fatal("ListenAndServe returned.")
}

// gather metrics from plank.
// Meant to be called inside a goroutine.
func gather(c *plank.Controller) {
	tick := time.Tick(30 * time.Second)
	sig := make(chan os.Signal, 1)
	signal.Notify(sig, os.Interrupt, syscall.SIGTERM)

	for {
		select {
		case <-tick:
			start := time.Now()
			c.SyncMetrics()
			logrus.WithField("metrics-duration", fmt.Sprintf("%v", time.Since(start))).Debug("Metrics synced")
		case <-sig:
			logrus.Debug("Plank gatherer is shutting down...")
			return
		}
	}
}<|MERGE_RESOLUTION|>--- conflicted
+++ resolved
@@ -129,16 +129,9 @@
 	}
 
 	// Push metrics to the configured prometheus pushgateway endpoint.
-<<<<<<< HEAD
 	pusher := metrics.NewPusher(configAgent)
 	go pusher.Start("plank")
 
-=======
-	pushGateway := cfg().PushGateway
-	if pushGateway.Endpoint != "" {
-		go metrics.PushMetrics("plank", pushGateway.Endpoint, pushGateway.Interval)
-	}
->>>>>>> c6cccf23
 	// serve prometheus metrics.
 	go serve()
 	// gather metrics for the jobs handled by plank.
