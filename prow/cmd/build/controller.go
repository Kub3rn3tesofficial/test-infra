/*
Copyright 2018 The Kubernetes Authors.

Licensed under the Apache License, Version 2.0 (the "License");
you may not use this file except in compliance with the License.
You may obtain a copy of the License at

    http://www.apache.org/licenses/LICENSE-2.0

Unless required by applicable law or agreed to in writing, software
distributed under the License is distributed on an "AS IS" BASIS,
WITHOUT WARRANTIES OR CONDITIONS OF ANY KIND, either express or implied.
See the License for the specific language governing permissions and
limitations under the License.
*/

package main

import (
	"errors"
	"fmt"
	"strings"
	"time"

	coreapi "k8s.io/api/core/v1"
	metav1 "k8s.io/apimachinery/pkg/apis/meta/v1"
	"k8s.io/apimachinery/pkg/labels"
	prowjobv1 "k8s.io/test-infra/prow/apis/prowjobs/v1"
	prowjobset "k8s.io/test-infra/prow/client/clientset/versioned"
	prowjobscheme "k8s.io/test-infra/prow/client/clientset/versioned/scheme"
	prowjobsetv1 "k8s.io/test-infra/prow/client/clientset/versioned/typed/prowjobs/v1"
	prowjobinfov1 "k8s.io/test-infra/prow/client/informers/externalversions/prowjobs/v1"
	prowjoblisters "k8s.io/test-infra/prow/client/listers/prowjobs/v1"
	"k8s.io/test-infra/prow/config"
	"k8s.io/test-infra/prow/kube"
	"k8s.io/test-infra/prow/pjutil"
	"k8s.io/test-infra/prow/pod-utils/clone"
	"k8s.io/test-infra/prow/pod-utils/decorate"
	"k8s.io/test-infra/prow/pod-utils/downwardapi"
	"k8s.io/test-infra/prow/pod-utils/wrapper"

	buildv1alpha1 "github.com/knative/build/pkg/apis/build/v1alpha1"
	duckv1alpha1 "github.com/knative/pkg/apis/duck/v1alpha1"
	"github.com/sirupsen/logrus"
	apierrors "k8s.io/apimachinery/pkg/api/errors"
	"k8s.io/apimachinery/pkg/util/runtime"
	"k8s.io/apimachinery/pkg/util/sets"
	"k8s.io/apimachinery/pkg/util/wait"
	"k8s.io/client-go/kubernetes"
	"k8s.io/client-go/kubernetes/scheme"
	corev1 "k8s.io/client-go/kubernetes/typed/core/v1"
	"k8s.io/client-go/tools/cache"
	"k8s.io/client-go/tools/record"
	"k8s.io/client-go/util/workqueue"
)

const (
	controllerName = "prow-build-crd"

	buildIDLabel = "prow/buildID"
)

type pjClient struct {
	pjc prowjobsetv1.ProwJobInterface
}

func (c *pjClient) ReplaceProwJob(name string, pj prowjobv1.ProwJob) (prowjobv1.ProwJob, error) {
	npj, err := c.pjc.Update(&pj)
	if npj != nil {
		return *npj, err
	}
	return prowjobv1.ProwJob{}, err
}

type controller struct {
	config config.Getter
	pjc    prowjobset.Interface
	builds map[string]buildConfig
	totURL string

	pjLister   prowjoblisters.ProwJobLister
	pjInformer cache.SharedIndexInformer

	workqueue workqueue.RateLimitingInterface

	recorder record.EventRecorder

	prowJobsDone bool
	buildsDone   map[string]bool
	wait         string

	useAllowCancellations bool
}

type controllerOptions struct {
	kc                    kubernetes.Interface
	pjc                   prowjobset.Interface
	pji                   prowjobinfov1.ProwJobInformer
	buildConfigs          map[string]buildConfig
	totURL                string
	prowConfig            config.Getter
	rl                    workqueue.RateLimitingInterface
	useAllowCancellations bool
}

func (c controller) pjNamespace() string {
	return c.config().ProwJobNamespace
}

// hasSynced returns true when every prowjob and build informer has synced.
func (c *controller) hasSynced() bool {
	if !c.pjInformer.HasSynced() {
		if c.wait != "prowjobs" {
			c.wait = "prowjobs"
			ns := c.pjNamespace()
			if ns == "" {
				ns = "controller's"
			}
			logrus.Infof("Waiting on prowjobs in %s namespace...", ns)
		}
		return false // still syncing prowjobs
	}
	if !c.prowJobsDone {
		c.prowJobsDone = true
		logrus.Info("Synced prow jobs")
	}
	if c.buildsDone == nil {
		c.buildsDone = map[string]bool{}
	}
	for n, cfg := range c.builds {
		if !cfg.informer.Informer().HasSynced() {
			if c.wait != n {
				c.wait = n
				logrus.Infof("Waiting on %s builds...", n)
			}
			return false // still syncing builds in at least one cluster
		} else if !c.buildsDone[n] {
			c.buildsDone[n] = true
			logrus.Infof("Synced %s builds", n)
		}
	}
	return true // Everyone is synced
}

func newController(opts controllerOptions) (*controller, error) {
	if err := prowjobscheme.AddToScheme(scheme.Scheme); err != nil {
		return nil, fmt.Errorf("add prow job scheme: %v", err)
	}
	// Log to events
	eventBroadcaster := record.NewBroadcaster()
	eventBroadcaster.StartLogging(logrus.Infof)
	eventBroadcaster.StartRecordingToSink(&corev1.EventSinkImpl{Interface: opts.kc.CoreV1().Events("")})
	recorder := eventBroadcaster.NewRecorder(scheme.Scheme, coreapi.EventSource{Component: controllerName})

	// Create struct
	c := &controller{
		builds:                opts.buildConfigs,
		config:                opts.prowConfig,
		pjc:                   opts.pjc,
		pjInformer:            opts.pji.Informer(),
		pjLister:              opts.pji.Lister(),
		recorder:              recorder,
		totURL:                opts.totURL,
		workqueue:             opts.rl,
		useAllowCancellations: opts.useAllowCancellations,
	}

	logrus.Info("Setting up event handlers")

	// Reconcile whenever a prowjob changes
	opts.pji.Informer().AddEventHandler(cache.ResourceEventHandlerFuncs{
		AddFunc: func(obj interface{}) {
			pj, ok := obj.(*prowjobv1.ProwJob)
			if !ok {
				logrus.Warnf("Ignoring bad prowjob add: %v", obj)
				return
			}
			c.enqueueKey(pjutil.ClusterToCtx(pj.Spec.Cluster), pj)
		},
		UpdateFunc: func(old, new interface{}) {
			pj, ok := new.(*prowjobv1.ProwJob)
			if !ok {
				logrus.Warnf("Ignoring bad prowjob update: %v", new)
				return
			}
			c.enqueueKey(pjutil.ClusterToCtx(pj.Spec.Cluster), pj)
		},
		DeleteFunc: func(obj interface{}) {
			pj, ok := obj.(*prowjobv1.ProwJob)
			if !ok {
				logrus.Warnf("Ignoring bad prowjob delete: %v", obj)
				return
			}
			c.enqueueKey(pjutil.ClusterToCtx(pj.Spec.Cluster), pj)
		},
	})

<<<<<<< HEAD
	for ctx, cfg := range buildConfigs {
		if ctx == "" {
			continue
		}
=======
	for ctx, cfg := range opts.buildConfigs {
>>>>>>> ba215daf
		// Reconcile whenever a build changes.
		ctx := ctx // otherwise it will change
		cfg.informer.Informer().AddEventHandler(cache.ResourceEventHandlerFuncs{
			AddFunc: func(obj interface{}) {
				c.enqueueKey(ctx, obj)
			},
			UpdateFunc: func(old, new interface{}) {
				c.enqueueKey(ctx, new)
			},
			DeleteFunc: func(obj interface{}) {
				c.enqueueKey(ctx, obj)
			},
		})
	}

	return c, nil
}

// Run starts threads workers, returning after receiving a stop signal.
func (c *controller) Run(threads int, stop <-chan struct{}) error {
	defer runtime.HandleCrash()
	defer c.workqueue.ShutDown()

	logrus.Info("Starting Build controller")
	logrus.Info("Waiting for informer caches to sync")
	if ok := cache.WaitForCacheSync(stop, c.hasSynced); !ok {
		return fmt.Errorf("failed to wait for caches to sync")
	}

	logrus.Info("Starting workers")
	for i := 0; i < threads; i++ {
		go wait.Until(c.runWorker, time.Second, stop)
	}

	logrus.Info("Started workers")
	<-stop
	logrus.Info("Shutting down workers")
	return nil
}

// runWorker dequeues to reconcile, until the queue has closed.
func (c *controller) runWorker() {
	for {
		key, shutdown := c.workqueue.Get()
		if shutdown {
			return
		}
		func() {
			defer c.workqueue.Done(key)

			if err := reconcile(c, key.(string)); err != nil {
				runtime.HandleError(fmt.Errorf("failed to reconcile %s: %v", key, err))
				return // Do not forget so we retry later.
			}
			c.workqueue.Forget(key)
		}()
	}
}

// toKey returns context/namespace/name
func toKey(ctx, namespace, name string) string {
	return strings.Join([]string{ctx, namespace, name}, "/")
}

// fromKey converts toKey back into its parts
func fromKey(key string) (string, string, string, error) {
	parts := strings.Split(key, "/")
	if len(parts) != 3 {
		return "", "", "", fmt.Errorf("bad key: %q", key)
	}
	return parts[0], parts[1], parts[2], nil
}

// enqueueKey schedules an item for reconciliation.
func (c *controller) enqueueKey(ctx string, obj interface{}) {
	switch o := obj.(type) {
	case *prowjobv1.ProwJob:
		c.workqueue.AddRateLimited(toKey(ctx, o.Spec.Namespace, o.Name))
	case *buildv1alpha1.Build:
		c.workqueue.AddRateLimited(toKey(ctx, o.Namespace, o.Name))
	default:
		logrus.Warnf("cannot enqueue unknown type %T: %v", o, obj)
		return
	}
}

type reconciler interface {
	getProwJob(name string) (*prowjobv1.ProwJob, error)
	getBuild(context, namespace, name string) (*buildv1alpha1.Build, error)
	deleteBuild(context, namespace, name string) error
	createBuild(context, namespace string, b *buildv1alpha1.Build) (*buildv1alpha1.Build, error)
	updateProwJob(pj *prowjobv1.ProwJob) (*prowjobv1.ProwJob, error)
	now() metav1.Time
<<<<<<< HEAD
	buildID(prowjobv1.ProwJob) (string, error)
	jobURL(prowjobv1.ProwJob) string
=======
	buildID(prowjobv1.ProwJob) (string, string, error)
	defaultBuildTimeout() time.Duration
	terminateDupProwJobs(ctx string, namespace string) error
>>>>>>> ba215daf
}

func (c *controller) getProwJob(name string) (*prowjobv1.ProwJob, error) {
	return c.pjLister.ProwJobs(c.pjNamespace()).Get(name)
}

func (c *controller) getProwJobs(namespace string) ([]prowjobv1.ProwJob, error) {
	result := []prowjobv1.ProwJob{}
	jobs, err := c.pjLister.ProwJobs(namespace).List(labels.Everything())
	if err != nil {
		return result, err
	}
	for _, job := range jobs {
		if job.Spec.Agent == prowjobv1.KnativeBuildAgent {
			result = append(result, *job)
		}
	}
	return result, nil
}

func (c *controller) updateProwJob(pj *prowjobv1.ProwJob) (*prowjobv1.ProwJob, error) {
	logrus.Debugf("updateProwJob(%s)", pj.Name)
	return c.pjc.ProwV1().ProwJobs(c.pjNamespace()).Update(pj)
}

func (c *controller) getBuild(context, namespace, name string) (*buildv1alpha1.Build, error) {
	b, ok := c.builds[context]
	if !ok {
		return nil, errors.New("context not found")
	}
	return b.informer.Lister().Builds(namespace).Get(name)
}
func (c *controller) deleteBuild(context, namespace, name string) error {
	logrus.Debugf("deleteBuild(%s,%s,%s)", context, namespace, name)
	b, ok := c.builds[context]
	if !ok {
		return errors.New("context not found")
	}
	return b.client.BuildV1alpha1().Builds(namespace).Delete(name, &metav1.DeleteOptions{})
}
func (c *controller) createBuild(context, namespace string, b *buildv1alpha1.Build) (*buildv1alpha1.Build, error) {
	logrus.Debugf("createBuild(%s,%s,%s)", context, namespace, b.Name)
	bc, ok := c.builds[context]
	if !ok {
		return nil, errors.New("context not found")
	}
	return bc.client.BuildV1alpha1().Builds(namespace).Create(b)
}
func (c *controller) now() metav1.Time {
	return metav1.Now()
}

func (c *controller) buildID(pj prowjobv1.ProwJob) (string, error) {
	id, err := pjutil.GetBuildID(pj.Spec.Job, c.totURL)
	if err != nil {
		return "", err
	}
	return id, nil
}

func (c *controller) jobURL(pj prowjobv1.ProwJob) string {
	return pjutil.JobURL(c.config().Plank, pj, logrus.NewEntry(logrus.StandardLogger()))
}

func (c *controller) defaultBuildTimeout() time.Duration {
	return c.config().DefaultJobTimeout.Duration
}

func (c *controller) allowCancellations() bool {
	return c.useAllowCancellations && c.config().Plank.AllowCancellations
}

func (c *controller) terminateDupProwJobs(ctx string, namespace string) error {
	pjClient := &pjClient{
		pjc: c.pjc.ProwV1().ProwJobs(c.config().ProwJobNamespace),
	}
	log := logrus.NewEntry(logrus.StandardLogger()).WithField("aborter", "build")

	jobs, err := c.getProwJobs(namespace)
	if err != nil {
		return err
	}
	return pjutil.TerminateOlderJobs(pjClient, log, jobs, func(toCancel prowjobv1.ProwJob) error {
		if c.allowCancellations() {
			if err := c.deleteBuild(ctx, namespace, toCancel.GetName()); err != nil && !apierrors.IsNotFound(err) {
				return fmt.Errorf("deleting build: %v", err)
			}
		}
		return nil
	})
}

// reconcile ensures a knative-build prowjob has a corresponding build, updating the prowjob's status as the build progresses.
func reconcile(c reconciler, key string) error {
	ctx, namespace, name, err := fromKey(key)
	if err != nil {
		runtime.HandleError(err)
		return nil
	}

	if err := c.terminateDupProwJobs(ctx, namespace); err != nil {
		logrus.WithError(err).Warn("Cannot terminate duplicated prow jobs")
	}

	var wantBuild bool

	pj, err := c.getProwJob(name)
	switch {
	case apierrors.IsNotFound(err):
		// Do not want build
	case err != nil:
		return fmt.Errorf("get prowjob: %v", err)
	case pj.Spec.Agent != prowjobv1.KnativeBuildAgent:
		// Do not want a build for this job
	case pjutil.ClusterToCtx(pj.Spec.Cluster) != ctx:
		// Build is in wrong cluster, we do not want this build
		logrus.Warnf("%s found in context %s not %s", key, ctx, pjutil.ClusterToCtx(pj.Spec.Cluster))
	case pj.DeletionTimestamp == nil:
		wantBuild = true
	}

	var haveBuild bool

	b, err := c.getBuild(ctx, namespace, name)
	switch {
	case apierrors.IsNotFound(err):
		// Do not have a build
	case err != nil:
		return fmt.Errorf("get build %s: %v", key, err)
	case b.DeletionTimestamp == nil:
		haveBuild = true
	}

	var newBuildID bool
	// Should we create or delete this build?
	switch {
	case !wantBuild:
		if !haveBuild {
			if pj != nil && pj.Spec.Agent == prowjobv1.KnativeBuildAgent {
				logrus.Infof("Observed deleted %s", key)
			}
			return nil
		}
		switch v, ok := b.Labels[kube.CreatedByProw]; {
		case !ok, v != "true": // Not controlled by this
			return nil
		}
		logrus.Infof("Delete builds/%s", key)
		if err = c.deleteBuild(ctx, namespace, name); err != nil {
			return fmt.Errorf("delete build: %v", err)
		}
		return nil
	case finalState(pj.Status.State):
		logrus.Infof("Observed finished %s", key)
		return nil
	case wantBuild && pj.Spec.BuildSpec == nil:
		return errors.New("nil BuildSpec")
	case wantBuild && !haveBuild:
		id, err := c.buildID(*pj)
		if err != nil {
			return fmt.Errorf("failed to get build id: %v", err)
		}
		pj.Status.BuildID = id
		newBuildID = true
		if b, err = makeBuild(*pj, c.defaultBuildTimeout()); err != nil {
			return fmt.Errorf("make build: %v", err)
		}
		logrus.Infof("Create builds/%s", key)
		if b, err = c.createBuild(ctx, namespace, b); err != nil {
			return fmt.Errorf("create build: %v", err)
		}
	}

	// Ensure prowjob status is correct
	haveState := pj.Status.State
	haveMsg := pj.Status.Description
	wantState, wantMsg := prowJobStatus(b.Status)
	haveBuildID := pj.Status.BuildID
	wantBuildID := b.Labels[buildIDLabel]
	if newBuildID || haveState != wantState || haveMsg != wantMsg || haveBuildID != wantBuildID {
		npj := pj.DeepCopy()
		if npj.Status.StartTime.IsZero() {
			npj.Status.StartTime = c.now()
		}
		if npj.Status.CompletionTime.IsZero() && finalState(wantState) {
			now := c.now()
			npj.Status.CompletionTime = &now
		}
		npj.Status.State = wantState
		npj.Status.Description = wantMsg

		if newBuildID || haveBuildID != wantBuildID {
			npj.Status.BuildID = wantBuildID
			npj.Status.URL = c.jobURL(*npj)
		}
		logrus.Infof("Update prowjobs/%s", key)
		if _, err = c.updateProwJob(npj); err != nil {
			return fmt.Errorf("update prow status: %v", err)
		}
	}
	return nil
}

// finalState returns true if the prowjob has already finished
func finalState(status prowjobv1.ProwJobState) bool {
	switch status {
	case "", prowjobv1.PendingState, prowjobv1.TriggeredState:
		return false
	}
	return true
}

// description computes the ProwJobStatus description for this condition or falling back to a default if none is provided.
func description(cond duckv1alpha1.Condition, fallback string) string {
	// the condition is too verbose, so just use the fallback
	return fallback
}

const (
	descScheduling       = "Job is scheduling."
	descInitializing     = "Job is initializing."
	descRunning          = "Job is running."
	descSucceeded        = "Job succeeded."
	descFailed           = "Job failed."
	descUnknown          = "unknown status"
	descMissingCondition = "missing end condition"
)

// prowJobStatus returns the desired state and description based on the build status.
func prowJobStatus(bs buildv1alpha1.BuildStatus) (prowjobv1.ProwJobState, string) {
	started := bs.StartTime
	finished := bs.CompletionTime
	pcond := bs.GetCondition(buildv1alpha1.BuildSucceeded)
	if pcond == nil {
		if !finished.IsZero() {
			return prowjobv1.ErrorState, descMissingCondition
		}
		return prowjobv1.TriggeredState, descScheduling
	}
	cond := *pcond
	switch {
	case cond.Status == coreapi.ConditionTrue:
		return prowjobv1.SuccessState, description(cond, descSucceeded)
	case cond.Status == coreapi.ConditionFalse:
		return prowjobv1.FailureState, description(cond, descFailed)
	case started.IsZero():
		return prowjobv1.TriggeredState, description(cond, descInitializing)
	case cond.Status == coreapi.ConditionUnknown, finished.IsZero():
		return prowjobv1.PendingState, description(cond, descRunning)
	}
	logrus.Warnf("Unknown condition %#v", cond)
	return prowjobv1.ErrorState, description(cond, descUnknown) // shouldn't happen
}

// TODO(fejta): knative/build convert package should export "workspace", "home", "/workspace"
// https://github.com/knative/build/blob/17e8cf8417e1ef3d29bd465d4f45ad19dd3a3f2c/pkg/builder/cluster/convert/convert.go#L39-L65
const (
	workspaceMountName = "workspace"
	homeMountName      = "home"
	workspaceMountPath = "/workspace"
)

var (
	codeMount = coreapi.VolumeMount{
		Name:      workspaceMountName,
		MountPath: "/code-mount", // should be irrelevant
	}
	logMount = coreapi.VolumeMount{
		Name:      homeMountName,
		MountPath: "/var/prow-build-log", // should be irrelevant
	}
)

func buildMeta(pj prowjobv1.ProwJob, buildID string) metav1.ObjectMeta {
	podLabels, annotations := decorate.LabelsAndAnnotationsForJob(pj)
	podLabels[buildIDLabel] = buildID
	return metav1.ObjectMeta{
		Annotations: annotations,
		Name:        pj.Name,
		Namespace:   pj.Spec.Namespace,
		Labels:      podLabels,
	}
}

// buildEnv constructs the environment map for the job
func buildEnv(pj prowjobv1.ProwJob, buildID string) (map[string]string, error) {
	return downwardapi.EnvForSpec(downwardapi.NewJobSpec(pj.Spec, buildID, pj.Name))
}

// defaultArguments will append each arg to the template, except where the argument name is already defined.
func defaultArguments(t *buildv1alpha1.TemplateInstantiationSpec, rawEnv map[string]string) {
	keys := sets.String{}
	for _, arg := range t.Arguments {
		keys.Insert(arg.Name)
	}
	for _, k := range sets.StringKeySet(rawEnv).List() { // deterministic ordering
		if keys.Has(k) {
			continue
		}
		t.Arguments = append(t.Arguments, buildv1alpha1.ArgumentSpec{Name: k, Value: rawEnv[k]})
	}
}

// defaultEnv adds the map of environment variables to the container, except keys already defined.
func defaultEnv(c *coreapi.Container, rawEnv map[string]string) {
	keys := sets.String{}
	for _, arg := range c.Env {
		keys.Insert(arg.Name)
	}
	for _, k := range sets.StringKeySet(rawEnv).List() { // deterministic ordering
		if keys.Has(k) {
			continue
		}
		c.Env = append(c.Env, coreapi.EnvVar{Name: k, Value: rawEnv[k]})
	}
}

// injectEnvironment will add rawEnv to the build steps and/or template arguments.
func injectEnvironment(b *buildv1alpha1.Build, rawEnv map[string]string) {
	for i := range b.Spec.Steps { // Inject environment variables to each step
		defaultEnv(&b.Spec.Steps[i], rawEnv)
	}
	if b.Spec.Template != nil { // Also add it as template arguments
		defaultArguments(b.Spec.Template, rawEnv)
	}
}

func workDir(refs prowjobv1.Refs) buildv1alpha1.ArgumentSpec {
	// workspaceMountName is auto-injected into each step at workspaceMountPath
	return buildv1alpha1.ArgumentSpec{Name: "WORKDIR", Value: clone.PathForRefs(workspaceMountPath, refs)}
}

// injectSource adds the custom source container to call clonerefs correctly.
//
// Returns true if it added this container
//
// Does nothing if the build spec predefines Source
func injectSource(b *buildv1alpha1.Build, pj prowjobv1.ProwJob) (bool, error) {
	if b.Spec.Source != nil {
		return false, nil
	}
	srcContainer, refs, cloneVolumes, err := decorate.CloneRefs(pj, codeMount, logMount)
	if err != nil {
		return false, fmt.Errorf("clone source error: %v", err)
	}
	if srcContainer == nil {
		return false, nil
	} else {
		srcContainer.Name = "" // knative-build requirement
	}

	b.Spec.Source = &buildv1alpha1.SourceSpec{
		Custom: srcContainer,
	}
	b.Spec.Volumes = append(b.Spec.Volumes, cloneVolumes...)

	wd := workDir(refs[0])
	// Inject correct working directory
	for i := range b.Spec.Steps {
		if b.Spec.Steps[i].WorkingDir != "" {
			continue
		}
		b.Spec.Steps[i].WorkingDir = wd.Value
	}
	if b.Spec.Template != nil {
		// Best we can do for a template is to set WORKDIR
		b.Spec.Template.Arguments = append(b.Spec.Template.Arguments, wd)
	}

	return true, nil
}

func tools() (coreapi.Volume, coreapi.VolumeMount) {
	const toolsName = "entrypoint-tools"
	toolsVolume := coreapi.Volume{
		Name: toolsName,
		VolumeSource: coreapi.VolumeSource{
			EmptyDir: &coreapi.EmptyDirVolumeSource{},
		},
	}

	toolsMount := coreapi.VolumeMount{
		Name:      toolsName,
		MountPath: "/entrypoint-tools",
	}
	return toolsVolume, toolsMount
}

func decorateSteps(steps []coreapi.Container, dc prowjobv1.DecorationConfig, toolsMount coreapi.VolumeMount) ([]wrapper.Options, error) {
	const alwaysPass = true
	var entries []wrapper.Options
	for i := range steps {
		if steps[i].Name == "" {
			steps[i].Name = fmt.Sprintf("step-%d", i)
		}
		var previousMarker string
		if i > 0 {
			previousMarker = entries[i-1].MarkerFile
		}
		// TODO(fejta): consider refactoring entrypoint to accept --expire=time.Now.Add(dc.Timeout) so we timeout each step correctly (assuming a good clock)
		opt, err := decorate.InjectEntrypoint(&steps[i], dc.Timeout.Get(), dc.GracePeriod.Get(), steps[i].Name, previousMarker, alwaysPass, logMount, toolsMount)
		if err != nil {
			return nil, fmt.Errorf("inject entrypoint into %s: %v", steps[i].Name, err)
		}
		entries = append(entries, *opt)
	}
	return entries, nil
}

// injectedSteps returns initial containers, a final container and an additional volume.
func injectedSteps(encodedJobSpec string, dc prowjobv1.DecorationConfig, injectedSource bool, toolsMount coreapi.VolumeMount, entries []wrapper.Options) ([]coreapi.Container, *coreapi.Container, *coreapi.Volume, error) {
	gcsVol, gcsMount, gcsOptions := decorate.GCSOptions(dc)

	sidecar, err := decorate.Sidecar(dc.UtilityImages.Sidecar, gcsOptions, gcsMount, logMount, encodedJobSpec, decorate.RequirePassingEntries, entries...)
	if err != nil {
		return nil, nil, nil, fmt.Errorf("inject sidecar: %v", err)
	}

	var cloneLogMount *coreapi.VolumeMount
	if injectedSource {
		cloneLogMount = &logMount
	}
	initUpload, err := decorate.InitUpload(dc.UtilityImages.InitUpload, gcsOptions, gcsMount, cloneLogMount, encodedJobSpec)
	if err != nil {
		return nil, nil, nil, fmt.Errorf("inject initupload: %v", err)
	}

	placer := decorate.PlaceEntrypoint(dc.UtilityImages.Entrypoint, toolsMount)

	return []coreapi.Container{placer, *initUpload}, sidecar, &gcsVol, nil
}

// determineTimeout decides the timeout value used for build
func determineTimeout(spec *buildv1alpha1.BuildSpec, dc *prowjobv1.DecorationConfig, defaultTimeout time.Duration) time.Duration {
	switch {
	case spec.Timeout != nil:
		return spec.Timeout.Duration
	case dc != nil && dc.Timeout.Get() > 0:
		return dc.Timeout.Duration
	default:
		return defaultTimeout
	}
}

func injectTimeout(spec *buildv1alpha1.BuildSpec, dc *prowjobv1.DecorationConfig, defaultTimeout time.Duration) {
	spec.Timeout = &metav1.Duration{Duration: determineTimeout(spec, dc, defaultTimeout)}
}

func decorateBuild(spec *buildv1alpha1.BuildSpec, encodedJobSpec string, dc prowjobv1.DecorationConfig, injectedSource bool) error {
	toolsVolume, toolsMount := tools()

	entries, err := decorateSteps(spec.Steps, dc, toolsMount)
	if err != nil {
		return fmt.Errorf("decorate steps: %v", err)
	}

	befores, after, vol, err := injectedSteps(encodedJobSpec, dc, injectedSource, toolsMount, entries)
	if err != nil {
		return fmt.Errorf("add injected steps: %v", err)
	}

	spec.Steps = append(befores, spec.Steps...)
	spec.Steps = append(spec.Steps, *after)
	spec.Volumes = append(spec.Volumes, toolsVolume, *vol)
	return nil
}

// makeBuild creates a build from the prowjob, using the prowjob's buildspec.
func makeBuild(pj prowjobv1.ProwJob, defaultTimeout time.Duration) (*buildv1alpha1.Build, error) {
	if pj.Spec.BuildSpec == nil {
		return nil, errors.New("nil BuildSpec in spec")
	}
	buildID := pj.Status.BuildID
	if buildID == "" {
		return nil, errors.New("empty BuildID in status")
	}
	b := buildv1alpha1.Build{
		ObjectMeta: buildMeta(pj, buildID),
		Spec:       *pj.Spec.BuildSpec.DeepCopy(),
	}
	rawEnv, err := buildEnv(pj, buildID)
	if err != nil {
		return nil, fmt.Errorf("environment error: %v", err)
	}
	injectEnvironment(&b, rawEnv)
	injectedSource, err := injectSource(&b, pj)
	if err != nil {
		return nil, fmt.Errorf("inject source: %v", err)
	}
	injectTimeout(&b.Spec, pj.Spec.DecorationConfig, defaultTimeout)
	if pj.Spec.DecorationConfig != nil {
		encodedJobSpec := rawEnv[downwardapi.JobSpecEnv]
		err = decorateBuild(&b.Spec, encodedJobSpec, *pj.Spec.DecorationConfig, injectedSource)
		if err != nil {
			return nil, fmt.Errorf("decorate build: %v", err)
		}
	}

	return &b, nil
}<|MERGE_RESOLUTION|>--- conflicted
+++ resolved
@@ -56,8 +56,6 @@
 
 const (
 	controllerName = "prow-build-crd"
-
-	buildIDLabel = "prow/buildID"
 )
 
 type pjClient struct {
@@ -195,14 +193,7 @@
 		},
 	})
 
-<<<<<<< HEAD
-	for ctx, cfg := range buildConfigs {
-		if ctx == "" {
-			continue
-		}
-=======
 	for ctx, cfg := range opts.buildConfigs {
->>>>>>> ba215daf
 		// Reconcile whenever a build changes.
 		ctx := ctx // otherwise it will change
 		cfg.informer.Informer().AddEventHandler(cache.ResourceEventHandlerFuncs{
@@ -296,14 +287,9 @@
 	createBuild(context, namespace string, b *buildv1alpha1.Build) (*buildv1alpha1.Build, error)
 	updateProwJob(pj *prowjobv1.ProwJob) (*prowjobv1.ProwJob, error)
 	now() metav1.Time
-<<<<<<< HEAD
-	buildID(prowjobv1.ProwJob) (string, error)
-	jobURL(prowjobv1.ProwJob) string
-=======
 	buildID(prowjobv1.ProwJob) (string, string, error)
 	defaultBuildTimeout() time.Duration
 	terminateDupProwJobs(ctx string, namespace string) error
->>>>>>> ba215daf
 }
 
 func (c *controller) getProwJob(name string) (*prowjobv1.ProwJob, error) {
@@ -356,16 +342,14 @@
 	return metav1.Now()
 }
 
-func (c *controller) buildID(pj prowjobv1.ProwJob) (string, error) {
+func (c *controller) buildID(pj prowjobv1.ProwJob) (string, string, error) {
 	id, err := pjutil.GetBuildID(pj.Spec.Job, c.totURL)
 	if err != nil {
-		return "", err
-	}
-	return id, nil
-}
-
-func (c *controller) jobURL(pj prowjobv1.ProwJob) string {
-	return pjutil.JobURL(c.config().Plank, pj, logrus.NewEntry(logrus.StandardLogger()))
+		return "", "", err
+	}
+	pj.Status.BuildID = id
+	url := pjutil.JobURL(c.config().Plank, pj, logrus.NewEntry(logrus.StandardLogger()))
+	return id, url, nil
 }
 
 func (c *controller) defaultBuildTimeout() time.Duration {
@@ -462,11 +446,12 @@
 	case wantBuild && pj.Spec.BuildSpec == nil:
 		return errors.New("nil BuildSpec")
 	case wantBuild && !haveBuild:
-		id, err := c.buildID(*pj)
+		id, url, err := c.buildID(*pj)
 		if err != nil {
 			return fmt.Errorf("failed to get build id: %v", err)
 		}
 		pj.Status.BuildID = id
+		pj.Status.URL = url
 		newBuildID = true
 		if b, err = makeBuild(*pj, c.defaultBuildTimeout()); err != nil {
 			return fmt.Errorf("make build: %v", err)
@@ -481,9 +466,7 @@
 	haveState := pj.Status.State
 	haveMsg := pj.Status.Description
 	wantState, wantMsg := prowJobStatus(b.Status)
-	haveBuildID := pj.Status.BuildID
-	wantBuildID := b.Labels[buildIDLabel]
-	if newBuildID || haveState != wantState || haveMsg != wantMsg || haveBuildID != wantBuildID {
+	if newBuildID || haveState != wantState || haveMsg != wantMsg {
 		npj := pj.DeepCopy()
 		if npj.Status.StartTime.IsZero() {
 			npj.Status.StartTime = c.now()
@@ -494,11 +477,6 @@
 		}
 		npj.Status.State = wantState
 		npj.Status.Description = wantMsg
-
-		if newBuildID || haveBuildID != wantBuildID {
-			npj.Status.BuildID = wantBuildID
-			npj.Status.URL = c.jobURL(*npj)
-		}
 		logrus.Infof("Update prowjobs/%s", key)
 		if _, err = c.updateProwJob(npj); err != nil {
 			return fmt.Errorf("update prow status: %v", err)
@@ -518,16 +496,21 @@
 
 // description computes the ProwJobStatus description for this condition or falling back to a default if none is provided.
 func description(cond duckv1alpha1.Condition, fallback string) string {
-	// the condition is too verbose, so just use the fallback
+	switch {
+	case cond.Message != "":
+		return cond.Message
+	case cond.Reason != "":
+		return cond.Reason
+	}
 	return fallback
 }
 
 const (
-	descScheduling       = "Job is scheduling."
-	descInitializing     = "Job is initializing."
-	descRunning          = "Job is running."
-	descSucceeded        = "Job succeeded."
-	descFailed           = "Job failed."
+	descScheduling       = "scheduling"
+	descInitializing     = "initializing"
+	descRunning          = "running"
+	descSucceeded        = "succeeded"
+	descFailed           = "failed"
 	descUnknown          = "unknown status"
 	descMissingCondition = "missing end condition"
 )
@@ -577,9 +560,8 @@
 	}
 )
 
-func buildMeta(pj prowjobv1.ProwJob, buildID string) metav1.ObjectMeta {
+func buildMeta(pj prowjobv1.ProwJob) metav1.ObjectMeta {
 	podLabels, annotations := decorate.LabelsAndAnnotationsForJob(pj)
-	podLabels[buildIDLabel] = buildID
 	return metav1.ObjectMeta{
 		Annotations: annotations,
 		Name:        pj.Name,
@@ -781,7 +763,7 @@
 		return nil, errors.New("empty BuildID in status")
 	}
 	b := buildv1alpha1.Build{
-		ObjectMeta: buildMeta(pj, buildID),
+		ObjectMeta: buildMeta(pj),
 		Spec:       *pj.Spec.BuildSpec.DeepCopy(),
 	}
 	rawEnv, err := buildEnv(pj, buildID)
