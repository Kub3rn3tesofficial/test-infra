--- conflicted
+++ resolved
@@ -207,13 +207,10 @@
 		return i.mergeMerge(commitlike, opts...)
 	case "squash":
 		return i.squashMerge(commitlike)
-<<<<<<< HEAD
 	case "rebase":
 		return i.mergeRebase(commitlike, opts...)
-=======
 	case "ifNecessary":
 		return i.mergeIfNecessary(commitlike, opts...)
->>>>>>> dbc5274d
 	default:
 		return false, fmt.Errorf("merge strategy %q is not supported", mergeStrategy)
 	}
