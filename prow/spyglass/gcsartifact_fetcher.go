/*
Copyright 2018 The Kubernetes Authors.

Licensed under the Apache License, Version 2.0 (the "License");
you may not use this file except in compliance with the License.
You may obtain a copy of the License at

    http://www.apache.org/licenses/LICENSE-2.0

Unless required by applicable law or agreed to in writing, software
distributed under the License is distributed on an "AS IS" BASIS,
WITHOUT WARRANTIES OR CONDITIONS OF ANY KIND, either express or implied.
See the License for the specific language governing permissions and
limitations under the License.
*/

package spyglass

import (
	"context"
	"encoding/json"
	"errors"
	"fmt"
	"io"
	"math/rand"
	"net/url"
	"os"
	"path"
	"strings"
	"time"

	"k8s.io/test-infra/traiana/storage"
	"github.com/sirupsen/logrus"
	"google.golang.org/api/iterator"

	"k8s.io/test-infra/prow/spyglass/lenses"
	"k8s.io/test-infra/testgrid/util/gcs"
)

const (
	httpScheme  = "http"
	httpsScheme = "https"
)

var (
	// ErrCannotParseSource is returned by newGCSJobSource when an incorrectly formatted source string is passed
	ErrCannotParseSource = errors.New("could not create job source from provided source")
)

// GCSArtifactFetcher contains information used for fetching artifacts from GCS
type GCSArtifactFetcher struct {
	client       *storage.Client
	gcsCredsFile string
}

// gcsJobSource is a location in GCS where Prow job-specific artifacts are stored. This implementation assumes
// Prow's native GCS upload format (treating GCS keys as a directory structure), and is not
// intended to support arbitrary GCS bucket upload formats.
type gcsJobSource struct {
	source     string
	linkPrefix string
	bucket     string
	jobPrefix  string
	jobName    string
	buildID    string
}

// NewGCSArtifactFetcher creates a new ArtifactFetcher with a real GCS Client
func NewGCSArtifactFetcher(c *storage.Client, gcsCredsFile string) *GCSArtifactFetcher {
	return &GCSArtifactFetcher{
		client:       c,
		gcsCredsFile: gcsCredsFile,
	}
}

func fieldsForJob(src *gcsJobSource) logrus.Fields {
	return logrus.Fields{
		"jobPrefix": src.jobPath(),
	}
}

// newGCSJobSource creates a new gcsJobSource from a given bucket and jobPrefix
func newGCSJobSource(src string) (*gcsJobSource, error) {
	gcsURL, err := url.Parse(fmt.Sprintf("s3://%s", src))
	if err != nil {
		return &gcsJobSource{}, err
	}
	gcsPath := &gcs.Path{}
	err = gcsPath.SetURL(gcsURL)
	if err != nil {
		return &gcsJobSource{}, err
	}

	tokens := strings.FieldsFunc(gcsPath.Object(), func(c rune) bool { return c == '/' })
	if len(tokens) < 2 {
		return &gcsJobSource{}, ErrCannotParseSource
	}
	buildID := tokens[len(tokens)-1]
	name := tokens[len(tokens)-2]
	return &gcsJobSource{
		source:     src,
		linkPrefix: "s3://",
		bucket:     gcsPath.Bucket(),
		jobPrefix:  path.Clean(gcsPath.Object()) + "/",
		jobName:    name,
		buildID:    buildID,
	}, nil
}

// Artifacts lists all artifacts available for the given job source
func (af *GCSArtifactFetcher) artifacts(key string) ([]string, error) {
	src, err := newGCSJobSource(key)
	if err != nil {
		return nil, fmt.Errorf("Failed to get GCS job source from %s: %v", key, err)
	}

	listStart := time.Now()
	bucketName, prefix := extractBucketPrefixPair(src.jobPath())
	artifacts := []string{}
	bkt := af.client.Bucket(bucketName)
	q := storage.Query{
		Prefix:   prefix,
		Versions: false,
	}
	objIter := bkt.Objects(context.Background(), &q)
	wait := []time.Duration{16, 32, 64, 128, 256, 256, 512, 512}
	for i := 0; ; {
		oAttrs, err := objIter.Next()
		if err == iterator.Done {
			break
		}
		if err != nil {
			logrus.WithFields(fieldsForJob(src)).WithError(err).Error("Error accessing GCS artifact.")
			if i >= len(wait) {
				return artifacts, fmt.Errorf("timed out: error accessing GCS artifact: %v", err)
			}
			time.Sleep((wait[i] + time.Duration(rand.Intn(10))) * time.Millisecond)
			i++
			continue
		}
		artifacts = append(artifacts, strings.TrimPrefix(oAttrs.Name, prefix))
		i = 0
	}
	listElapsed := time.Since(listStart)
	logrus.WithField("duration", listElapsed).Infof("Listed %d artifacts.", len(artifacts))
	return artifacts, nil
}

func (af *GCSArtifactFetcher) signURL(bucket, obj string) (string, error) {
	// If we're anonymous we can just return a plain URL.
	if af.gcsCredsFile == "" {
		artifactLink := &url.URL{
			Scheme: httpsScheme,
			Host:   "storage.googleapis.com",
			Path:   path.Join(bucket, obj),
		}
		return artifactLink.String(), nil
	}

	// As far as I can tell, there is no sane way to get these values other than just
	// reading them out of the JSON file ourselves.
	f, err := os.Open(af.gcsCredsFile)
	if err != nil {
		return "", err
	}
	defer f.Close()
	auth := struct {
		Type        string `json:"type"`
		PrivateKey  string `json:"private_key"`
		ClientEmail string `json:"client_email"`
	}{}
	if err := json.NewDecoder(f).Decode(&auth); err != nil {
		return "", err
	}
	if auth.Type != "service_account" {
		return "", fmt.Errorf("only service_account GCS auth is supported, got %q", auth.Type)
	}
	return storage.SignedURL(bucket, obj, &storage.SignedURLOptions{
		Method:         "GET",
		Expires:        time.Now().Add(10 * time.Minute),
		GoogleAccessID: auth.ClientEmail,
		PrivateKey:     []byte(auth.PrivateKey),
	})
}

type gcsArtifactHandle struct {
	*storage.ObjectHandle
}

func (h *gcsArtifactHandle) NewReader(ctx context.Context) (io.ReadCloser, error) {
	return h.ObjectHandle.NewReader(ctx)
}

func (h *gcsArtifactHandle) NewRangeReader(ctx context.Context, offset, length int64) (io.ReadCloser, error) {
	return h.ObjectHandle.NewRangeReader(ctx, offset, length)
}

// Artifact constructs a GCS artifact from the given GCS bucket and key. Uses the golang GCS library
// to get read handles. If the artifactName is not a valid key in the bucket a handle will still be
// constructed and returned, but all read operations will fail (dictated by behavior of golang GCS lib).
func (af *GCSArtifactFetcher) artifact(key string, artifactName string, sizeLimit int64) (lenses.Artifact, error) {
	src, err := newGCSJobSource(key)
	if err != nil {
		return nil, fmt.Errorf("Failed to get GCS job source from %s: %v", key, err)
	}

	bucketName, prefix := extractBucketPrefixPair(src.jobPath())
	bkt := af.client.Bucket(bucketName)
<<<<<<< HEAD
	obj := &gcsArtifactHandle{bkt.Object(path.Join(prefix, artifactName))}
	artifactLink := &url.URL{
		Scheme: httpsScheme,
		Host:   "s3.console.aws.amazon.com",
		Path:   path.Join("s3/object", src.jobPath(), artifactName),
=======
	objName := path.Join(prefix, artifactName)
	obj := &gcsArtifactHandle{bkt.Object(objName)}
	signedURL, err := af.signURL(bucketName, objName)
	if err != nil {
		return nil, err
>>>>>>> ba215daf
	}
	return NewGCSArtifact(context.Background(), obj, signedURL, artifactName, sizeLimit), nil
}

func extractBucketPrefixPair(gcsPath string) (string, string) {
	split := strings.SplitN(gcsPath, "/", 2)
	return split[0], split[1]
}

// CanonicalLink gets a link to the location of job-specific artifacts in GCS
func (src *gcsJobSource) canonicalLink() string {
	return path.Join(src.linkPrefix, src.bucket, src.jobPrefix)
}

// JobPath gets the prefix to all artifacts in GCS in the job
func (src *gcsJobSource) jobPath() string {
	return fmt.Sprintf("%s/%s", src.bucket, src.jobPrefix)
}<|MERGE_RESOLUTION|>--- conflicted
+++ resolved
@@ -29,9 +29,9 @@
 	"strings"
 	"time"
 
-	"k8s.io/test-infra/traiana/storage"
 	"github.com/sirupsen/logrus"
 	"google.golang.org/api/iterator"
+	"k8s.io/test-infra/traiana/storage"
 
 	"k8s.io/test-infra/prow/spyglass/lenses"
 	"k8s.io/test-infra/testgrid/util/gcs"
@@ -206,21 +206,13 @@
 
 	bucketName, prefix := extractBucketPrefixPair(src.jobPath())
 	bkt := af.client.Bucket(bucketName)
-<<<<<<< HEAD
 	obj := &gcsArtifactHandle{bkt.Object(path.Join(prefix, artifactName))}
 	artifactLink := &url.URL{
 		Scheme: httpsScheme,
 		Host:   "s3.console.aws.amazon.com",
 		Path:   path.Join("s3/object", src.jobPath(), artifactName),
-=======
-	objName := path.Join(prefix, artifactName)
-	obj := &gcsArtifactHandle{bkt.Object(objName)}
-	signedURL, err := af.signURL(bucketName, objName)
-	if err != nil {
-		return nil, err
->>>>>>> ba215daf
-	}
-	return NewGCSArtifact(context.Background(), obj, signedURL, artifactName, sizeLimit), nil
+	}
+	return NewGCSArtifact(context.Background(), obj, artifactLink.String(), artifactName, sizeLimit), nil
 }
 
 func extractBucketPrefixPair(gcsPath string) (string, string) {
