load("@io_bazel_rules_go//go:def.bzl", "go_library", "go_test")

go_library(
    name = "go_default_library",
    srcs = ["history.go"],
    importpath = "k8s.io/test-infra/prow/tide/history",
    visibility = ["//visibility:public"],
    deps = [
        "//pkg/io:go_default_library",
        "//prow/apis/prowjobs/v1:go_default_library",
<<<<<<< HEAD
        "//traiana/storage:go_default_library",
=======
>>>>>>> ba215daf
        "//vendor/github.com/sirupsen/logrus:go_default_library",
    ],
)

go_test(
    name = "go_default_test",
    srcs = ["history_test.go"],
    embed = [":go_default_library"],
    deps = [
        "//prow/apis/prowjobs/v1:go_default_library",
        "//traiana/storage:go_default_library",
        "//vendor/k8s.io/apimachinery/pkg/util/diff:go_default_library",
    ],
)

filegroup(
    name = "package-srcs",
    srcs = glob(["**"]),
    tags = ["automanaged"],
    visibility = ["//visibility:private"],
)

filegroup(
    name = "all-srcs",
    srcs = [":package-srcs"],
    tags = ["automanaged"],
    visibility = ["//visibility:public"],
)<|MERGE_RESOLUTION|>--- conflicted
+++ resolved
@@ -8,10 +8,7 @@
     deps = [
         "//pkg/io:go_default_library",
         "//prow/apis/prowjobs/v1:go_default_library",
-<<<<<<< HEAD
         "//traiana/storage:go_default_library",
-=======
->>>>>>> ba215daf
         "//vendor/github.com/sirupsen/logrus:go_default_library",
     ],
 )
