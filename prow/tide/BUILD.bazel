--- conflicted
+++ resolved
@@ -20,10 +20,6 @@
         "//prow/pjutil:go_default_library",
         "//prow/tide/blockers:go_default_library",
         "//prow/tide/history:go_default_library",
-<<<<<<< HEAD
-        "//traiana/storage:go_default_library",
-=======
->>>>>>> ba215daf
         "//vendor/github.com/prometheus/client_golang/prometheus:go_default_library",
         "//vendor/github.com/shurcooL/githubv4:go_default_library",
         "//vendor/github.com/sirupsen/logrus:go_default_library",
