/*
Copyright 2017 The Kubernetes Authors.

Licensed under the Apache License, Version 2.0 (the "License");
you may not use this file except in compliance with the License.
You may obtain a copy of the License at

    http://www.apache.org/licenses/LICENSE-2.0

Unless required by applicable law or agreed to in writing, software
distributed under the License is distributed on an "AS IS" BASIS,
WITHOUT WARRANTIES OR CONDITIONS OF ANY KIND, either express or implied.
See the License for the specific language governing permissions and
limitations under the License.
*/

package pjutil

import (
	"reflect"
	"testing"

	metav1 "k8s.io/apimachinery/pkg/apis/meta/v1"
	prowapi "k8s.io/test-infra/prow/apis/prowjobs/v1"
	"k8s.io/test-infra/prow/client/clientset/versioned/fake"
)

type fakeJobResult struct {
	err error
}

func Test_resultForJob(t *testing.T) {
	type args struct {
		pj       prowapi.ProwJob
		selector string
	}
	testcases := []struct {
		name             string
		args             args
		expected         prowjobResult
		expectToContinue bool
		expectedErr      error
	}{
		{
			name: "Prowjob still executing",
			args: args{
				pj: prowapi.ProwJob{
					ObjectMeta: metav1.ObjectMeta{
						Name:      "winwin",
						Namespace: "prowjobs",
					},
					Spec: prowapi.ProwJobSpec{
						Job: "test-job",
					},
					Status: prowapi.ProwJobStatus{
						State: prowapi.PendingState,
					},
				},
<<<<<<< HEAD
				selector: "test-job",
=======
				selector: "metadata.name=winwin",
>>>>>>> 57371aaf
			},
			expected: prowjobResult{
				Status: "pending",
				URL:    "result.com",
			},
			expectToContinue: true,
		},
	}
	for _, tc := range testcases {
		t.Run(tc.name, func(t *testing.T) {
			fakeProwJobClient := fake.NewSimpleClientset(&tc.args.pj).ProwV1().ProwJobs("prowjobs")
			pjr, shouldContinue, err := resultForJob(fakeProwJobClient, tc.args.selector)
			if !reflect.DeepEqual(pjr, tc.expected) {
				t.Errorf("resultForJob() got = %v, want %v", pjr, tc.expected)
			}
			if tc.expectToContinue != shouldContinue {
				t.Errorf("resultForJob() got = %v, want %v", shouldContinue, tc.expectToContinue)
			}
			if !reflect.DeepEqual(tc.expectedErr, err) {
				t.Errorf("resultForJob() got = %v, want %v", err, tc.expectedErr)
			}
		})
	}
}<|MERGE_RESOLUTION|>--- conflicted
+++ resolved
@@ -56,11 +56,7 @@
 						State: prowapi.PendingState,
 					},
 				},
-<<<<<<< HEAD
-				selector: "test-job",
-=======
 				selector: "metadata.name=winwin",
->>>>>>> 57371aaf
 			},
 			expected: prowjobResult{
 				Status: "pending",
