/*
Copyright 2017 The Kubernetes Authors.

Licensed under the Apache License, Version 2.0 (the "License");
you may not use this file except in compliance with the License.
You may obtain a copy of the License at

    http://www.apache.org/licenses/LICENSE-2.0

Unless required by applicable law or agreed to in writing, software
distributed under the License is distributed on an "AS IS" BASIS,
WITHOUT WARRANTIES OR CONDITIONS OF ANY KIND, either express or implied.
See the License for the specific language governing permissions and
limitations under the License.
*/

// Package pjutil contains helpers for working with ProwJobs.
package pjutil

import (
	"bytes"
	"fmt"
	"net/url"
	"path"

	uuid "github.com/satori/go.uuid"
	"github.com/sirupsen/logrus"
	metav1 "k8s.io/apimachinery/pkg/apis/meta/v1"

	prowapi "k8s.io/test-infra/prow/apis/prowjobs/v1"
	"k8s.io/test-infra/prow/config"
	"k8s.io/test-infra/prow/gcsupload"
	"k8s.io/test-infra/prow/github"
	"k8s.io/test-infra/prow/kube"
	"k8s.io/test-infra/prow/pod-utils/decorate"
	"k8s.io/test-infra/prow/pod-utils/downwardapi"
)

// NewProwJob initializes a ProwJob out of a ProwJobSpec.
func NewProwJob(spec prowapi.ProwJobSpec, extraLabels, extraAnnotations map[string]string) prowapi.ProwJob {
	labels, annotations := decorate.LabelsAndAnnotationsForSpec(spec, extraLabels, extraAnnotations)

	return prowapi.ProwJob{
		TypeMeta: metav1.TypeMeta{
			APIVersion: "prow.k8s.io/v1",
			Kind:       "ProwJob",
		},
		ObjectMeta: metav1.ObjectMeta{
			Name:        uuid.NewV1().String(),
			Labels:      labels,
			Annotations: annotations,
		},
		Spec: *spec.DeepCopy(),
		Status: prowapi.ProwJobStatus{
			StartTime: metav1.Now(),
			State:     prowapi.TriggeredState,
		},
	}
}

func createRefs(pr github.PullRequest, baseSHA string) prowapi.Refs {
	org := pr.Base.Repo.Owner.Login
	repo := pr.Base.Repo.Name
	repoLink := pr.Base.Repo.HTMLURL
	number := pr.Number
	return prowapi.Refs{
		Org:      org,
		Repo:     repo,
		RepoLink: repoLink,
		BaseRef:  pr.Base.Ref,
		BaseSHA:  baseSHA,
		BaseLink: fmt.Sprintf("%s/commit/%s", repoLink, baseSHA),
		Pulls: []prowapi.Pull{
			{
				Number:     number,
				Author:     pr.User.Login,
				SHA:        pr.Head.SHA,
				Link:       pr.HTMLURL,
				AuthorLink: pr.User.HTMLURL,
				CommitLink: fmt.Sprintf("%s/pull/%d/commits/%s", repoLink, number, pr.Head.SHA),
			},
		},
	}
}

// NewPresubmit converts a config.Presubmit into a prowapi.ProwJob.
// The prowapi.Refs are configured correctly per the pr, baseSHA.
// The eventGUID becomes a github.EventGUID label.
func NewPresubmit(pr github.PullRequest, baseSHA string, job config.Presubmit, eventGUID string) prowapi.ProwJob {
	refs := createRefs(pr, baseSHA)
	labels := make(map[string]string)
	for k, v := range job.Labels {
		labels[k] = v
	}
	annotations := make(map[string]string)
	for k, v := range job.Annotations {
		annotations[k] = v
	}
	labels[github.EventGUID] = eventGUID
	return NewProwJob(PresubmitSpec(job, refs), labels, annotations)
}

// PresubmitSpec initializes a ProwJobSpec for a given presubmit job.
func PresubmitSpec(p config.Presubmit, refs prowapi.Refs) prowapi.ProwJobSpec {
	pjs := specFromJobBase(p.JobBase)
	pjs.Type = prowapi.PresubmitJob
	pjs.Context = p.Context
	pjs.Report = !p.SkipReport
	pjs.RerunCommand = p.RerunCommand
	if p.JenkinsSpec != nil {
		pjs.JenkinsSpec = &prowapi.JenkinsSpec{
			GitHubBranchSourceJob: p.JenkinsSpec.GitHubBranchSourceJob,
<<<<<<< HEAD
			AdditionalParams:      p.JenkinsSpec.AdditionalParams,
=======
			JobPath:               p.JenkinsSpec.JobPath,
>>>>>>> ce524db6
		}
	}
	pjs.Refs = CompletePrimaryRefs(refs, p.JobBase)

	return pjs
}

// PostsubmitSpec initializes a ProwJobSpec for a given postsubmit job.
func PostsubmitSpec(p config.Postsubmit, refs prowapi.Refs) prowapi.ProwJobSpec {
	pjs := specFromJobBase(p.JobBase)
	pjs.Type = prowapi.PostsubmitJob
	pjs.Context = p.Context
	pjs.Report = !p.SkipReport
	pjs.Refs = CompletePrimaryRefs(refs, p.JobBase)
	if p.JenkinsSpec != nil {
		pjs.JenkinsSpec = &prowapi.JenkinsSpec{
			GitHubBranchSourceJob: p.JenkinsSpec.GitHubBranchSourceJob,
<<<<<<< HEAD
			AdditionalParams:      p.JenkinsSpec.AdditionalParams,
=======
			JobPath:               p.JenkinsSpec.JobPath,
>>>>>>> ce524db6
		}
	}

	return pjs
}

// PeriodicSpec initializes a ProwJobSpec for a given periodic job.
func PeriodicSpec(p config.Periodic) prowapi.ProwJobSpec {
	pjs := specFromJobBase(p.JobBase)
	// It is currently not possible to disable reporting for individual periodics.
	pjs.Report = true
	pjs.Type = prowapi.PeriodicJob

	return pjs
}

// BatchSpec initializes a ProwJobSpec for a given batch job and ref spec.
func BatchSpec(p config.Presubmit, refs prowapi.Refs) prowapi.ProwJobSpec {
	pjs := specFromJobBase(p.JobBase)
	pjs.Type = prowapi.BatchJob
	pjs.Context = p.Context
	pjs.Refs = CompletePrimaryRefs(refs, p.JobBase)

	return pjs
}

func specFromJobBase(jb config.JobBase) prowapi.ProwJobSpec {
	var namespace string
	if jb.Namespace != nil {
		namespace = *jb.Namespace
	}
	return prowapi.ProwJobSpec{
		Job:             jb.Name,
		Agent:           prowapi.ProwJobAgent(jb.Agent),
		Cluster:         jb.Cluster,
		Namespace:       namespace,
		MaxConcurrency:  jb.MaxConcurrency,
		ErrorOnEviction: jb.ErrorOnEviction,

		ExtraRefs:        jb.ExtraRefs,
		DecorationConfig: jb.DecorationConfig,

		PodSpec:         jb.Spec,
		PipelineRunSpec: jb.PipelineRunSpec,

		ReporterConfig:  jb.ReporterConfig,
		RerunAuthConfig: jb.RerunAuthConfig,
		Hidden:          jb.Hidden,
	}
}

func CompletePrimaryRefs(refs prowapi.Refs, jb config.JobBase) *prowapi.Refs {
	if jb.PathAlias != "" {
		refs.PathAlias = jb.PathAlias
	}
	if jb.CloneURI != "" {
		refs.CloneURI = jb.CloneURI
	}
	if jb.SkipSubmodules {
		refs.SkipSubmodules = jb.SkipSubmodules
	}
	if jb.CloneDepth > 0 {
		refs.CloneDepth = jb.CloneDepth
	}
	if jb.SkipFetchHead {
		refs.SkipFetchHead = jb.SkipFetchHead
	}
	return &refs
}

// PartitionActive separates the provided prowjobs into pending and triggered
// and returns them inside channels so that they can be consumed in parallel
// by different goroutines. Complete prowjobs are filtered out. Controller
// loops need to handle pending jobs first so they can conform to maximum
// concurrency requirements that different jobs may have.
func PartitionActive(pjs []prowapi.ProwJob) (pending, triggered, aborted chan prowapi.ProwJob) {
	// Size channels correctly.
	pendingCount, triggeredCount, abortedCount := 0, 0, 0
	for _, pj := range pjs {
		switch pj.Status.State {
		case prowapi.PendingState:
			pendingCount++
		case prowapi.TriggeredState:
			triggeredCount++
		case prowapi.AbortedState:
			abortedCount++
		}
	}
	pending = make(chan prowapi.ProwJob, pendingCount)
	triggered = make(chan prowapi.ProwJob, triggeredCount)
	aborted = make(chan prowapi.ProwJob, abortedCount)

	// Partition the jobs into the two separate channels.
	for _, pj := range pjs {
		switch pj.Status.State {
		case prowapi.PendingState:
			pending <- pj
		case prowapi.TriggeredState:
			triggered <- pj
		case prowapi.AbortedState:
			if !pj.Complete() {
				aborted <- pj
			}
		}
	}
	close(pending)
	close(triggered)
	close(aborted)
	return pending, triggered, aborted
}

// GetLatestProwJobs filters through the provided prowjobs and returns
// a map of jobType jobs to their latest prowjobs.
func GetLatestProwJobs(pjs []prowapi.ProwJob, jobType prowapi.ProwJobType) map[string]prowapi.ProwJob {
	latestJobs := make(map[string]prowapi.ProwJob)
	for _, j := range pjs {
		if j.Spec.Type != jobType {
			continue
		}
		name := j.Spec.Job
		if j.Status.StartTime.After(latestJobs[name].Status.StartTime.Time) {
			latestJobs[name] = j
		}
	}
	return latestJobs
}

// ProwJobFields extracts logrus fields from a prowjob useful for logging.
func ProwJobFields(pj *prowapi.ProwJob) logrus.Fields {
	fields := make(logrus.Fields)
	fields["name"] = pj.ObjectMeta.Name
	fields["job"] = pj.Spec.Job
	fields["type"] = pj.Spec.Type
	if len(pj.ObjectMeta.Labels[github.EventGUID]) > 0 {
		fields[github.EventGUID] = pj.ObjectMeta.Labels[github.EventGUID]
	}
	if pj.Spec.Refs != nil && len(pj.Spec.Refs.Pulls) == 1 {
		fields[github.PrLogField] = pj.Spec.Refs.Pulls[0].Number
		fields[github.RepoLogField] = pj.Spec.Refs.Repo
		fields[github.OrgLogField] = pj.Spec.Refs.Org
	}
	if pj.Spec.JenkinsSpec != nil {
		fields["github_based_job"] = pj.Spec.JenkinsSpec.GitHubBranchSourceJob
		fields["job_path"] = pj.Spec.JenkinsSpec.JobPath
	}

	return fields
}

// JobURL returns the expected URL for ProwJobStatus.
//
// TODO(fejta): consider moving default JobURLTemplate and JobURLPrefix out of plank
func JobURL(plank config.Plank, pj prowapi.ProwJob, log *logrus.Entry) (string, error) {
	if pj.Spec.DecorationConfig != nil && plank.GetJobURLPrefix(&pj) != "" {
		spec := downwardapi.NewJobSpec(pj.Spec, pj.Status.BuildID, pj.Name)
		gcsConfig := pj.Spec.DecorationConfig.GCSConfiguration
		_, gcsPath, _ := gcsupload.PathsForJob(gcsConfig, &spec, "")

		prefix, _ := url.Parse(plank.GetJobURLPrefix(&pj))

		prowPath, err := prowapi.ParsePath(gcsConfig.Bucket)
		if err != nil {
			return "", fmt.Errorf("calculating joburl: %w", err)
		}

		// Final path will be, e.g.:
		// prefix.Scheme + prefix.Host + prefix.Path + storageProvider + bucketName         + gcsPath
		// https://prow.k8s.io/view/                 + gs/             + kubernetes-jenkins + pr-logs/pull/kubernetes-sigs_cluster-api-provider-openstack/541/pull-cluster-api-provider-openstack-test/1247344427123347459
		if plank.JobURLPrefixDisableAppendStorageProvider {
			prefix.Path = path.Join(prefix.Path, prowPath.FullPath(), gcsPath)
		} else {
			prefix.Path = path.Join(prefix.Path, prowPath.StorageProvider(), prowPath.FullPath(), gcsPath)
		}
		return prefix.String(), nil
	}
	var b bytes.Buffer
	if err := plank.JobURLTemplate.Execute(&b, &pj); err != nil {
		log.WithFields(ProwJobFields(&pj)).Errorf("error executing URL template: %v", err)
	} else {
		return b.String(), nil
	}
	return "", nil
}

// ClusterToCtx converts the prow job's cluster to a cluster context
func ClusterToCtx(cluster string) string {
	if cluster == kube.InClusterContext {
		return kube.DefaultClusterAlias
	}
	return cluster
}<|MERGE_RESOLUTION|>--- conflicted
+++ resolved
@@ -110,11 +110,8 @@
 	if p.JenkinsSpec != nil {
 		pjs.JenkinsSpec = &prowapi.JenkinsSpec{
 			GitHubBranchSourceJob: p.JenkinsSpec.GitHubBranchSourceJob,
-<<<<<<< HEAD
 			AdditionalParams:      p.JenkinsSpec.AdditionalParams,
-=======
 			JobPath:               p.JenkinsSpec.JobPath,
->>>>>>> ce524db6
 		}
 	}
 	pjs.Refs = CompletePrimaryRefs(refs, p.JobBase)
@@ -132,11 +129,8 @@
 	if p.JenkinsSpec != nil {
 		pjs.JenkinsSpec = &prowapi.JenkinsSpec{
 			GitHubBranchSourceJob: p.JenkinsSpec.GitHubBranchSourceJob,
-<<<<<<< HEAD
 			AdditionalParams:      p.JenkinsSpec.AdditionalParams,
-=======
 			JobPath:               p.JenkinsSpec.JobPath,
->>>>>>> ce524db6
 		}
 	}
 
