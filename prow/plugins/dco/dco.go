/*
Copyright 2018 The Kubernetes Authors.

Licensed under the Apache License, Version 2.0 (the "License");
you may not use this file except in compliance with the License.
You may obtain a copy of the License at

    http://www.apache.org/licenses/LICENSE-2.0

Unless required by applicable law or agreed to in writing, software
distributed under the License is distributed on an "AS IS" BASIS,
WITHOUT WARRANTIES OR CONDITIONS OF ANY KIND, either express or implied.
See the License for the specific language governing permissions and
limitations under the License.
*/

// Package dco implements a DCO (https://developercertificate.org/) checker plugin
package dco

import (
	"fmt"
	"regexp"
	"strings"

	"github.com/sirupsen/logrus"

	"k8s.io/test-infra/prow/config"
	"k8s.io/test-infra/prow/github"
	"k8s.io/test-infra/prow/pluginhelp"
	"k8s.io/test-infra/prow/plugins"
	"k8s.io/test-infra/prow/plugins/trigger"
)

const (
	pluginName               = "dco"
	dcoContextName           = "dco"
	dcoContextMessageFailed  = "Commits in PR missing Signed-off-by"
	dcoContextMessageSuccess = "All commits have Signed-off-by"

	dcoYesLabel        = "dco-signoff: yes"
	dcoNoLabel         = "dco-signoff: no"
	dcoMsgPruneMatch   = "Thanks for your pull request. Before we can look at it, you'll need to add a 'DCO signoff' to your commits."
	dcoNotFoundMessage = `Thanks for your pull request. Before we can look at it, you'll need to add a 'DCO signoff' to your commits.

:memo: **Please follow instructions in the [contributing guide](%s) to update your commits with the DCO**

Full details of the Developer Certificate of Origin can be found at [developercertificate.org](https://developercertificate.org/).

**The list of commits missing DCO signoff**:

%s

<details>

%s
</details>
`
)

var (
	checkDCORe = regexp.MustCompile(`(?mi)^/check-dco\s*$`)
	testRe     = regexp.MustCompile(`(?mi)^signed-off-by:`)
)

func init() {
	plugins.RegisterPullRequestHandler(pluginName, handlePullRequestEvent, helpProvider)
	plugins.RegisterGenericCommentHandler(pluginName, handleCommentEvent, helpProvider)
}

func helpProvider(config *plugins.Configuration, enabledRepos []config.OrgRepo) (*pluginhelp.PluginHelp, error) {
	configInfo := map[string]string{}
	for _, repo := range enabledRepos {
		opts := config.DcoFor(repo.Org, repo.Repo)
		if opts.SkipDCOCheckForMembers || opts.SkipDCOCheckForCollaborators {
			configInfo[repo.String()] = fmt.Sprintf("The trusted GitHub organization for this repository is %q.", repo)
		}
	}
	yamlSnippet, err := plugins.CommentMap.GenYaml(&plugins.Configuration{
		Dco: map[string]*plugins.Dco{
			"org/repo": {
				SkipDCOCheckForMembers:       true,
				TrustedOrg:                   "org",
				SkipDCOCheckForCollaborators: true,
			},
		},
	})
	if err != nil {
		logrus.WithError(err).Warnf("cannot generate comments for %s plugin", pluginName)
	}
	pluginHelp := &pluginhelp.PluginHelp{
		Description: "The dco plugin checks pull request commits for 'DCO sign off' and maintains the '" + dcoContextName + "' status context, as well as the 'dco' label.",
		Config:      configInfo,
		Snippet:     yamlSnippet,
	}
	pluginHelp.AddCommand(pluginhelp.Command{
		Usage:       "/check-dco",
		Description: "Forces rechecking of the DCO status.",
		Featured:    true,
		WhoCanUse:   "Anyone",
		Examples:    []string{"/check-dco"},
	})
	return pluginHelp, nil
}

type gitHubClient interface {
	IsMember(org, user string) (bool, error)
	IsCollaborator(org, repo, user string) (bool, error)
	CreateComment(owner, repo string, number int, comment string) error
	GetIssueLabels(org, repo string, number int) ([]github.Label, error)
	AddLabel(owner, repo string, number int, label string) error
	RemoveLabel(owner, repo string, number int, label string) error
	CreateStatus(owner, repo, ref string, status github.Status) error
	ListPRCommits(org, repo string, number int) ([]github.RepositoryCommit, error)
	GetPullRequest(owner, repo string, number int) (*github.PullRequest, error)
	GetCombinedStatus(org, repo, ref string) (*github.CombinedStatus, error)
<<<<<<< HEAD
	GetRepo(owner, name string) (github.FullRepo, error)
=======
	BotUserChecker() (func(candidate string) bool, error)
>>>>>>> 637a6ee9
}

type commentPruner interface {
	PruneComments(shouldPrune func(github.IssueComment) bool)
}

// filterTrustedUsers checks whether the commits are from a trusted user and returns those that are not
func filterTrustedUsers(gc gitHubClient, l *logrus.Entry, skipDCOCheckForCollaborators bool, trustedOrg, org, repo string, allCommits []github.RepositoryCommit) ([]github.RepositoryCommit, error) {
	untrustedCommits := make([]github.RepositoryCommit, 0, len(allCommits))

	for _, commit := range allCommits {
		trustedResponse, err := trigger.TrustedUser(gc, !skipDCOCheckForCollaborators, trustedOrg, commit.Author.Login, org, repo)
		if err != nil {
			return nil, fmt.Errorf("Error checking is member trusted: %v", err)
		}
		if !trustedResponse.IsTrusted {
			l.Debugf("Member %s is not trusted", commit.Author.Login)
			untrustedCommits = append(untrustedCommits, commit)
		}
	}

	l.Debugf("Unsigned commits from untrusted users: %d", len(untrustedCommits))
	return untrustedCommits, nil
}

// checkCommitMessages will perform the actual DCO check by retrieving all
// commits contained within the PR with the given number.
// *All* commits in the pull request *must* match the 'testRe' in order to pass.
func checkCommitMessages(gc gitHubClient, l *logrus.Entry, org, repo string, number int) ([]github.RepositoryCommit, error) {
	allCommits, err := gc.ListPRCommits(org, repo, number)
	if err != nil {
		return nil, fmt.Errorf("error listing commits for pull request: %v", err)
	}
	l.Debugf("Found %d commits in PR", len(allCommits))

	var commitsMissingDCO []github.RepositoryCommit
	for _, commit := range allCommits {
		if !testRe.MatchString(commit.Commit.Message) {
			commitsMissingDCO = append(commitsMissingDCO, commit)
		}
	}

	l.Debugf("Commits in PR missing DCO signoff: %d", len(commitsMissingDCO))
	return commitsMissingDCO, nil
}

// checkExistingStatus will retrieve the current status of the DCO context for
// the provided SHA.
func checkExistingStatus(gc gitHubClient, l *logrus.Entry, org, repo, sha string) (string, error) {
	combinedStatus, err := gc.GetCombinedStatus(org, repo, sha)
	if err != nil {
		return "", fmt.Errorf("error listing pull request combined statuses: %v", err)
	}

	existingStatus := ""
	for _, status := range combinedStatus.Statuses {
		if status.Context != dcoContextName {
			continue
		}
		existingStatus = status.State
		break
	}
	l.Debugf("Existing DCO status context status is %q", existingStatus)
	return existingStatus, nil
}

// checkExistingLabels will check the provided PR for the dco sign off labels,
// returning bool's indicating whether the 'yes' and the 'no' label are present.
func checkExistingLabels(gc gitHubClient, l *logrus.Entry, org, repo string, number int) (hasYesLabel, hasNoLabel bool, err error) {
	labels, err := gc.GetIssueLabels(org, repo, number)
	if err != nil {
		return false, false, fmt.Errorf("error getting pull request labels: %v", err)
	}

	for _, l := range labels {
		if l.Name == dcoYesLabel {
			hasYesLabel = true
		}
		if l.Name == dcoNoLabel {
			hasNoLabel = true
		}
	}

	return hasYesLabel, hasNoLabel, nil
}

// takeAction will take appropriate action on the pull request according to its
// current state.
func takeAction(gc gitHubClient, cp commentPruner, l *logrus.Entry, org, repo string, pr github.PullRequest, commitsMissingDCO []github.RepositoryCommit, existingStatus string, hasYesLabel, hasNoLabel, addComment bool) error {
	// Get default branch for repo to construct link to CONTRIBUTING.md (default: master)
	repoObj, err := gc.GetRepo(org, repo)
	defaultBranch := "master"
	if err != nil {
		l.Debugf("Error retrieving repo to find default branch: %v", err)
	} else {
		defaultBranch = repoObj.Repo.DefaultBranch
		if defaultBranch == "" {
			defaultBranch = "master"
		}
	}
	targetURL := fmt.Sprintf("https://github.com/%s/%s/blob/%s/CONTRIBUTING.md", org, repo, defaultBranch)

	signedOff := len(commitsMissingDCO) == 0

	// handle the 'all commits signed off' case by adding appropriate labels
	// TODO: clean-up old comments?
	if signedOff {
		if hasNoLabel {
			l.Debugf("Removing %q label", dcoNoLabel)
			// remove 'dco-signoff: no' label
			if err := gc.RemoveLabel(org, repo, pr.Number, dcoNoLabel); err != nil {
				return fmt.Errorf("error removing label: %v", err)
			}
		}
		if !hasYesLabel {
			l.Debugf("Adding %q label", dcoYesLabel)
			// add 'dco-signoff: yes' label
			if err := gc.AddLabel(org, repo, pr.Number, dcoYesLabel); err != nil {
				return fmt.Errorf("error adding label: %v", err)
			}
		}
		if existingStatus != github.StatusSuccess {
			l.Debugf("Setting DCO status context to succeeded")
			if err := gc.CreateStatus(org, repo, pr.Head.SHA, github.Status{
				Context:     dcoContextName,
				State:       github.StatusSuccess,
				TargetURL:   targetURL,
				Description: dcoContextMessageSuccess,
			}); err != nil {
				return fmt.Errorf("error setting pull request status: %v", err)
			}
		}

		cp.PruneComments(shouldPrune(l))
		return nil
	}

	// handle the 'not all commits signed off' case
	if !hasNoLabel {
		l.Debugf("Adding %q label", dcoNoLabel)
		// add 'dco-signoff: no' label
		if err := gc.AddLabel(org, repo, pr.Number, dcoNoLabel); err != nil {
			return fmt.Errorf("error adding label: %v", err)
		}
	}
	if hasYesLabel {
		l.Debugf("Removing %q label", dcoYesLabel)
		// remove 'dco-signoff: yes' label
		if err := gc.RemoveLabel(org, repo, pr.Number, dcoYesLabel); err != nil {
			return fmt.Errorf("error removing label: %v", err)
		}
	}
	if existingStatus != github.StatusFailure {
		l.Debugf("Setting DCO status context to failed")
		if err := gc.CreateStatus(org, repo, pr.Head.SHA, github.Status{
			Context:     dcoContextName,
			State:       github.StatusFailure,
			TargetURL:   targetURL,
			Description: dcoContextMessageFailed,
		}); err != nil {
			return fmt.Errorf("error setting pull request status: %v", err)
		}
	}

	if addComment {
		// prune any old comments and add a new one with the latest list of
		// failing commits
		cp.PruneComments(shouldPrune(l))
		l.Debugf("Commenting on PR to advise users of DCO check")
		if err := gc.CreateComment(org, repo, pr.Number, fmt.Sprintf(dcoNotFoundMessage, targetURL, MarkdownSHAList(org, repo, commitsMissingDCO), plugins.AboutThisBot)); err != nil {
			l.WithError(err).Warning("Could not create DCO not found comment.")
		}
	}

	return nil
}

// 1. Check should commit messages from trusted users be checked
// 2. Check commit messages in the pull request for the sign-off string
// 3. Check the existing status context value
// 4. Check the existing PR labels
// 5. If signed off, apply appropriate labels and status context.
// 6. If not signed off, apply appropriate labels and status context and add a comment.
func handle(config plugins.Dco, gc gitHubClient, cp commentPruner, log *logrus.Entry, org, repo string, pr github.PullRequest, addComment bool) error {
	l := log.WithField("pr", pr.Number)

	commitsMissingDCO, err := checkCommitMessages(gc, l, org, repo, pr.Number)
	if err != nil {
		l.WithError(err).Infof("Error running DCO check against commits in PR")
		return err
	}

	if config.SkipDCOCheckForMembers || config.SkipDCOCheckForCollaborators {
		commitsMissingDCO, err = filterTrustedUsers(gc, l, config.SkipDCOCheckForCollaborators, config.TrustedOrg, org, repo, commitsMissingDCO)
		if err != nil {
			l.WithError(err).Infof("Error running trusted org member check against commits in PR")
			return err
		}
	}

	existingStatus, err := checkExistingStatus(gc, l, org, repo, pr.Head.SHA)
	if err != nil {
		l.WithError(err).Infof("Error checking existing PR status")
		return err
	}

	hasYesLabel, hasNoLabel, err := checkExistingLabels(gc, l, org, repo, pr.Number)
	if err != nil {
		l.WithError(err).Infof("Error checking existing PR labels")
		return err
	}

	return takeAction(gc, cp, l, org, repo, pr, commitsMissingDCO, existingStatus, hasYesLabel, hasNoLabel, addComment)
}

// MarkdownSHAList prints the list of commits in a markdown-friendly way.
func MarkdownSHAList(org, repo string, list []github.RepositoryCommit) string {
	lines := make([]string, len(list))
	lineFmt := "- [%s](https://github.com/%s/%s/commits/%s) %s"
	for i, commit := range list {
		if commit.SHA == "" {
			continue
		}
		// if we somehow encounter a SHA that's less than 7 characters, we will
		// just use it as is.
		shortSHA := commit.SHA
		if len(shortSHA) > 7 {
			shortSHA = shortSHA[:7]
		}

		// get the first line of the commit
		message := strings.Split(commit.Commit.Message, "\n")[0]

		lines[i] = fmt.Sprintf(lineFmt, shortSHA, org, repo, commit.SHA, message)
	}
	return strings.Join(lines, "\n")
}

// shouldPrune finds comments left by this plugin.
func shouldPrune(log *logrus.Entry) func(github.IssueComment) bool {
	return func(comment github.IssueComment) bool {
		return strings.Contains(comment.Body, dcoMsgPruneMatch)
	}
}

func handlePullRequestEvent(pc plugins.Agent, pe github.PullRequestEvent) error {
	config := pc.PluginConfig.DcoFor(pe.Repo.Owner.Login, pe.Repo.Name)

	cp, err := pc.CommentPruner()
	if err != nil {
		return err
	}

	return handlePullRequest(*config, pc.GitHubClient, cp, pc.Logger, pe)
}

func handlePullRequest(config plugins.Dco, gc gitHubClient, cp commentPruner, log *logrus.Entry, pe github.PullRequestEvent) error {
	org := pe.Repo.Owner.Login
	repo := pe.Repo.Name

	// we only reprocess on label, unlabel, open, reopen and synchronize events
	// this will reduce our API token usage and save processing of unrelated events
	switch pe.Action {
	case github.PullRequestActionOpened,
		github.PullRequestActionReopened,
		github.PullRequestActionSynchronize:
	default:
		return nil
	}

	shouldComment := pe.Action == github.PullRequestActionSynchronize ||
		pe.Action == github.PullRequestActionOpened

	return handle(config, gc, cp, log, org, repo, pe.PullRequest, shouldComment)
}

func handleCommentEvent(pc plugins.Agent, ce github.GenericCommentEvent) error {
	config := pc.PluginConfig.DcoFor(ce.Repo.Owner.Login, ce.Repo.Name)

	cp, err := pc.CommentPruner()
	if err != nil {
		return err
	}

	return handleComment(*config, pc.GitHubClient, cp, pc.Logger, ce)
}

func handleComment(config plugins.Dco, gc gitHubClient, cp commentPruner, log *logrus.Entry, ce github.GenericCommentEvent) error {
	// Only consider open PRs and new comments.
	if ce.IssueState != "open" || ce.Action != github.GenericCommentActionCreated || !ce.IsPR {
		return nil
	}
	// Only consider "/check-dco" comments.
	if !checkDCORe.MatchString(ce.Body) {
		return nil
	}

	org := ce.Repo.Owner.Login
	repo := ce.Repo.Name

	pr, err := gc.GetPullRequest(org, repo, ce.Number)
	if err != nil {
		return fmt.Errorf("error getting pull request for comment: %v", err)
	}

	return handle(config, gc, cp, log, org, repo, *pr, true)
}<|MERGE_RESOLUTION|>--- conflicted
+++ resolved
@@ -113,11 +113,8 @@
 	ListPRCommits(org, repo string, number int) ([]github.RepositoryCommit, error)
 	GetPullRequest(owner, repo string, number int) (*github.PullRequest, error)
 	GetCombinedStatus(org, repo, ref string) (*github.CombinedStatus, error)
-<<<<<<< HEAD
 	GetRepo(owner, name string) (github.FullRepo, error)
-=======
 	BotUserChecker() (func(candidate string) bool, error)
->>>>>>> 637a6ee9
 }
 
 type commentPruner interface {
