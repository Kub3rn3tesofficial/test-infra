--- conflicted
+++ resolved
@@ -85,11 +85,8 @@
 	Size                       Size                         `json:"size,omitempty"`
 	Triggers                   []Trigger                    `json:"triggers,omitempty"`
 	Welcome                    []Welcome                    `json:"welcome,omitempty"`
-<<<<<<< HEAD
 	Override                   Override                     `json:"override"`
-=======
 	JiraLinker                 JiraLinker                   `json:"jira_linker,omitempty"`
->>>>>>> 598abf2d
 }
 
 // Golint holds configuration for the golint plugin
