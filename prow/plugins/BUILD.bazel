package(default_visibility = ["//visibility:public"])

load(
    "@io_bazel_rules_go//go:def.bzl",
    "go_library",
    "go_test",
)

go_test(
    name = "go_default_test",
    srcs = [
        "config_test.go",
        "plugins_test.go",
        "respond_test.go",
    ],
    data = [
        ":fixtures",
        ":package-srcs",
    ],
    embed = [":go_default_library"],
    deps = [
        "//pkg/genyaml:go_default_library",
        "//prow/bugzilla:go_default_library",
        "//prow/github:go_default_library",
        "@com_github_google_go_cmp//cmp:go_default_library",
        "@io_k8s_apimachinery//pkg/util/diff:go_default_library",
        "@io_k8s_sigs_yaml//:go_default_library",
        "@io_k8s_utils//pointer:go_default_library",
    ],
)

go_library(
    name = "go_default_library",
    srcs = [
        "config.go",
        "plugins.go",
        "respond.go",
    ],
    importpath = "k8s.io/test-infra/prow/plugins",
    deps = [
        "//pkg/genyaml:go_default_library",
        "//prow/bugzilla:go_default_library",
        "//prow/client/clientset/versioned/typed/prowjobs/v1:go_default_library",
        "//prow/commentpruner:go_default_library",
        "//prow/config:go_default_library",
        "//prow/git/v2:go_default_library",
        "//prow/github:go_default_library",
        "//prow/jira:go_default_library",
        "//prow/kube:go_default_library",
        "//prow/labels:go_default_library",
        "//prow/logrusutil:go_default_library",
        "//prow/pluginhelp:go_default_library",
        "//prow/plugins/ownersconfig:go_default_library",
        "//prow/repoowners:go_default_library",
        "//prow/slack:go_default_library",
        "//prow/version:go_default_library",
        "@com_github_prometheus_client_golang//prometheus:go_default_library",
        "@com_github_sirupsen_logrus//:go_default_library",
        "@io_k8s_apimachinery//pkg/util/errors:go_default_library",
        "@io_k8s_apimachinery//pkg/util/sets:go_default_library",
        "@io_k8s_client_go//kubernetes:go_default_library",
        "@io_k8s_client_go//kubernetes/typed/core/v1:go_default_library",
        "@io_k8s_sigs_yaml//:go_default_library",
    ],
)

filegroup(
    name = "config-src",
    srcs = ["config.go"],
    visibility = ["//visibility:public"],
)

filegroup(
    name = "package-srcs",
    srcs = glob(["**"]),
    tags = ["automanaged"],
    visibility = ["//visibility:private"],
)

filegroup(
    name = "all-srcs",
    srcs = [
        ":package-srcs",
        "//prow/plugins/approve:all-srcs",
        "//prow/plugins/assign:all-srcs",
        "//prow/plugins/blockade:all-srcs",
        "//prow/plugins/blunderbuss:all-srcs",
        "//prow/plugins/branchcleaner:all-srcs",
        "//prow/plugins/bugzilla:all-srcs",
        "//prow/plugins/buildifier:all-srcs",
        "//prow/plugins/cat:all-srcs",
        "//prow/plugins/cherrypickunapproved:all-srcs",
        "//prow/plugins/cla:all-srcs",
        "//prow/plugins/dco:all-srcs",
        "//prow/plugins/dog:all-srcs",
        "//prow/plugins/golint:all-srcs",
        "//prow/plugins/goose:all-srcs",
        "//prow/plugins/heart:all-srcs",
        "//prow/plugins/help:all-srcs",
        "//prow/plugins/hold:all-srcs",
        "//prow/plugins/invalidcommitmsg:all-srcs",
<<<<<<< HEAD
        "//prow/plugins/jira-linker:all-srcs",
=======
        "//prow/plugins/jira:all-srcs",
>>>>>>> 05cd2bdf
        "//prow/plugins/label:all-srcs",
        "//prow/plugins/lgtm:all-srcs",
        "//prow/plugins/lifecycle:all-srcs",
        "//prow/plugins/merge-method-comment:all-srcs",
        "//prow/plugins/mergecommitblocker:all-srcs",
        "//prow/plugins/milestone:all-srcs",
        "//prow/plugins/milestoneapplier:all-srcs",
        "//prow/plugins/milestonestatus:all-srcs",
        "//prow/plugins/override:all-srcs",
        "//prow/plugins/owners-label:all-srcs",
        "//prow/plugins/ownersconfig:all-srcs",
        "//prow/plugins/pony:all-srcs",
        "//prow/plugins/project:all-srcs",
        "//prow/plugins/projectmanager:all-srcs",
        "//prow/plugins/releasenote:all-srcs",
        "//prow/plugins/require-matching-label:all-srcs",
        "//prow/plugins/retitle:all-srcs",
        "//prow/plugins/shrug:all-srcs",
        "//prow/plugins/sigmention:all-srcs",
        "//prow/plugins/size:all-srcs",
        "//prow/plugins/skip:all-srcs",
        "//prow/plugins/slackevents:all-srcs",
        "//prow/plugins/stage:all-srcs",
        "//prow/plugins/trick-or-treat:all-srcs",
        "//prow/plugins/trigger:all-srcs",
        "//prow/plugins/updateconfig:all-srcs",
        "//prow/plugins/verify-owners:all-srcs",
        "//prow/plugins/welcome:all-srcs",
        "//prow/plugins/wip:all-srcs",
        "//prow/plugins/yuks:all-srcs",
    ],
    tags = ["automanaged"],
)

filegroup(
    name = "fixtures",
    srcs = glob(["*.yaml"]),
    visibility = ["//visibility:private"],
)<|MERGE_RESOLUTION|>--- conflicted
+++ resolved
@@ -99,11 +99,8 @@
         "//prow/plugins/help:all-srcs",
         "//prow/plugins/hold:all-srcs",
         "//prow/plugins/invalidcommitmsg:all-srcs",
-<<<<<<< HEAD
+        "//prow/plugins/jira:all-srcs",
         "//prow/plugins/jira-linker:all-srcs",
-=======
-        "//prow/plugins/jira:all-srcs",
->>>>>>> 05cd2bdf
         "//prow/plugins/label:all-srcs",
         "//prow/plugins/lgtm:all-srcs",
         "//prow/plugins/lifecycle:all-srcs",
