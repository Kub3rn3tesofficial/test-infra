/*
Copyright 2017 The Kubernetes Authors.

Licensed under the Apache License, Version 2.0 (the "License");
you may not use this file except in compliance with the License.
You may obtain a copy of the License at

    http://www.apache.org/licenses/LICENSE-2.0

Unless required by applicable law or agreed to in writing, software
distributed under the License is distributed on an "AS IS" BASIS,
WITHOUT WARRANTIES OR CONDITIONS OF ANY KIND, either express or implied.
See the License for the specific language governing permissions and
limitations under the License.
*/

package blunderbuss

import (
	"context"
	"fmt"
	"math"
	"math/rand"
	"regexp"
	"sort"

	githubql "github.com/shurcooL/githubv4"
	"github.com/sirupsen/logrus"
	"k8s.io/apimachinery/pkg/util/sets"

	"k8s.io/test-infra/prow/github"
	"k8s.io/test-infra/prow/pluginhelp"
	"k8s.io/test-infra/prow/plugins"
	"k8s.io/test-infra/prow/plugins/assign"
<<<<<<< HEAD
	"regexp"
=======
	"k8s.io/test-infra/prow/repoowners"
>>>>>>> 57216c19
)

const (
	// PluginName defines this plugin's registered name.
	PluginName = "blunderbuss"
)

var (
	match = regexp.MustCompile(`(?mi)^/auto-cc\s*$`)
)

var (
	autoAssignRe    = regexp.MustCompile(`(?mi)^/assign-reviewers$`)
	noAutoAssignRe  = regexp.MustCompile(`(?mi)^/no-assign-reviewers$`)
	noAssignTitleRe = regexp.MustCompile(`(?i)(^\W?WIP\b|\[WIP\]|\(WIP\))`)
)

func init() {
<<<<<<< HEAD
	plugins.RegisterPullRequestHandler(pluginName, handlePullRequest, helpProvider)
	plugins.RegisterReviewCommentEventHandler(pluginName, handleReviewComment, helpProvider)
=======
	plugins.RegisterPullRequestHandler(PluginName, handlePullRequestEvent, helpProvider)
	plugins.RegisterGenericCommentHandler(PluginName, handleGenericCommentEvent, helpProvider)
>>>>>>> 57216c19
}

func configString(reviewCount int) string {
	var pluralSuffix string
	if reviewCount > 1 {
		pluralSuffix = "s"
	}
	return fmt.Sprintf("Blunderbuss is currently configured to request reviews from %d reviewer%s.", reviewCount, pluralSuffix)
}

func helpProvider(config *plugins.Configuration, enabledRepos []string) (*pluginhelp.PluginHelp, error) {
	var reviewCount int
	if config.Blunderbuss.ReviewerCount != nil {
		reviewCount = *config.Blunderbuss.ReviewerCount
	} else if config.Blunderbuss.FileWeightCount != nil {
		reviewCount = *config.Blunderbuss.FileWeightCount
	}
<<<<<<< HEAD
	if reviewCount != 1 {
		pluralSuffix = "s"
	}
	pluginHelp := &pluginhelp.PluginHelp{
		Description: "The blunderbuss plugin automatically requests reviews from reviewers when a new PR is created. The reviewers are selected based on the reviewers specified in the OWNERS files that apply to the files modified by the PR.",
		Config: map[string]string{
			"": fmt.Sprintf("Blunderbuss is currently configured to request reviews from %d reviewer%s.", reviewCount, pluralSuffix),
		},
	}
	pluginHelp.AddCommand(pluginhelp.Command{
		Usage:       "/no-assign-reviewers",
		Featured:    false,
		Description: "When in the initial PR opening message, prevents the automatic assignment of reviewers.",
		Examples:    []string{"/no-assign-reviewers"},
		WhoCanUse:   "Anyone",
	})
	pluginHelp.AddCommand(pluginhelp.Command{
		Usage:       "/assign-reviewers",
		Featured:    false,
		Description: "Runs (or re-runs) the automatic reviewer assignment process, potentially adding (but not removing) reviewers.",
		Examples:    []string{"/assign-reviewers"},
		WhoCanUse:   "Anyone",
	})
	return pluginHelp,
		nil
=======

	pluginHelp := &pluginhelp.PluginHelp{
		Description: "The blunderbuss plugin automatically requests reviews from reviewers when a new PR is created. The reviewers are selected based on the reviewers specified in the OWNERS files that apply to the files modified by the PR.",
		Config: map[string]string{
			"": configString(reviewCount),
		},
	}
	pluginHelp.AddCommand(pluginhelp.Command{
		Usage:       "/auto-cc",
		Featured:    false,
		Description: "Manually request reviews from reviewers for a PR. Useful if OWNERS file were updated since the PR was opened.",
		Examples:    []string{"/auto-cc"},
		WhoCanUse:   "Anyone",
	})
	return pluginHelp, nil
>>>>>>> 57216c19
}

type reviewersClient interface {
	FindReviewersOwnersForFile(path string) string
	Reviewers(path string) sets.String
	RequiredReviewers(path string) sets.String
	LeafReviewers(path string) sets.String
}

type ownersClient interface {
	reviewersClient
	FindApproverOwnersForFile(path string) string
	Approvers(path string) sets.String
	LeafApprovers(path string) sets.String
}

type fallbackReviewersClient struct {
	ownersClient
}

func (foc fallbackReviewersClient) FindReviewersOwnersForFile(path string) string {
	return foc.ownersClient.FindApproverOwnersForFile(path)
}

func (foc fallbackReviewersClient) Reviewers(path string) sets.String {
	return foc.ownersClient.Approvers(path)
}

func (foc fallbackReviewersClient) LeafReviewers(path string) sets.String {
	return foc.ownersClient.LeafApprovers(path)
}

type githubClient interface {
	RequestReview(org, repo string, number int, logins []string) error
	GetPullRequestChanges(org, repo string, number int) ([]github.PullRequestChange, error)
	GetPullRequest(org, repo string, number int) (*github.PullRequest, error)
	Query(context.Context, interface{}, map[string]interface{}) error
}

type repoownersClient interface {
	LoadRepoOwners(org, repo, base string) (repoowners.RepoOwner, error)
}

func handlePullRequestEvent(pc plugins.Agent, pre github.PullRequestEvent) error {
	return handlePullRequest(
		pc.GitHubClient,
		pc.OwnersClient,
		pc.Logger,
		pc.PluginConfig.Blunderbuss,
		pre.Action,
		&pre.PullRequest,
		&pre.Repo,
	)
}

func handlePullRequest(ghc githubClient, roc repoownersClient, log *logrus.Entry, config plugins.Blunderbuss, action github.PullRequestEventAction, pr *github.PullRequest, repo *github.Repo) error {
	if action != github.PullRequestActionOpened || assign.CCRegexp.MatchString(pr.Body) {
		return nil
	}

	return handle(
		ghc,
		roc,
		log,
		config.ReviewerCount,
		config.FileWeightCount,
		config.MaxReviewerCount,
		config.ExcludeApprovers,
		config.UseStatusAvailability,
		repo,
		pr,
	)
}

func handleGenericCommentEvent(pc plugins.Agent, ce github.GenericCommentEvent) error {
	return handleGenericComment(
		pc.GitHubClient,
		pc.OwnersClient,
		pc.Logger,
		pc.PluginConfig.Blunderbuss,
		ce.Action,
		ce.IsPR,
		ce.Number,
		ce.IssueState,
		&ce.Repo,
		ce.Body,
	)
}

<<<<<<< HEAD
func handlePullRequest(pc plugins.PluginClient, pre github.PullRequestEvent) error {
	if !shouldAssignReviewers(pre.Action == github.PullRequestActionOpened, pre.PullRequest.Title, pre.PullRequest.Body) {
=======
func handleGenericComment(ghc githubClient, roc repoownersClient, log *logrus.Entry, config plugins.Blunderbuss, action github.GenericCommentEventAction, isPR bool, prNumber int, issueState string, repo *github.Repo, body string) error {
	if action != github.GenericCommentActionCreated || !isPR || issueState == "closed" {
>>>>>>> 57216c19
		return nil
	}

	if !match.MatchString(body) {
		return nil
	}

	pr, err := ghc.GetPullRequest(repo.Owner.Login, repo.Name, prNumber)
	if err != nil {
		return fmt.Errorf("error loading PullRequest: %v", err)
	}

	return handle(
<<<<<<< HEAD
		pc.GitHubClient,
		oc, pc.Logger,
		pc.PluginConfig.Blunderbuss.ReviewerCount,
		pc.PluginConfig.Blunderbuss.FileWeightCount,
		pc.PluginConfig.Blunderbuss.MaxReviewerCount,
		pc.PluginConfig.Blunderbuss.ExcludeApprovers,
		&pre.Repo,
		&pre.PullRequest,
	)
}

func handleReviewComment(pc plugins.PluginClient, rce github.ReviewCommentEvent) error {
	if !shouldAssignReviewers(false, "", rce.Comment.Body) {
		return nil
	}

	oc, err := pc.OwnersClient.LoadRepoOwners(rce.Repo.Owner.Login, rce.Repo.Name, rce.PullRequest.Base.Ref)
=======
		ghc,
		roc,
		log,
		config.ReviewerCount,
		config.FileWeightCount,
		config.MaxReviewerCount,
		config.ExcludeApprovers,
		config.UseStatusAvailability,
		repo,
		pr,
	)
}

func handle(ghc githubClient, roc repoownersClient, log *logrus.Entry, reviewerCount, oldReviewCount *int, maxReviewers int, excludeApprovers bool, useStatusAvailability bool, repo *github.Repo, pr *github.PullRequest) error {
	oc, err := roc.LoadRepoOwners(repo.Owner.Login, repo.Name, pr.Base.Ref)
>>>>>>> 57216c19
	if err != nil {
		return fmt.Errorf("error loading RepoOwners: %v", err)
	}

<<<<<<< HEAD
	return handle(
		pc.GitHubClient,
		oc, pc.Logger,
		pc.PluginConfig.Blunderbuss.ReviewerCount,
		pc.PluginConfig.Blunderbuss.FileWeightCount,
		pc.PluginConfig.Blunderbuss.MaxReviewerCount,
		pc.PluginConfig.Blunderbuss.ExcludeApprovers,
		&rce.Repo,
		&rce.PullRequest,
	)
}

func shouldAssignReviewers(opened bool, title, body string) bool {
	// Explicitly asking for an assignment overrides all other conditions
	if autoAssignRe.MatchString(body) {
		return true
	}

	noAssignTitle := noAssignTitleRe.MatchString(title)
	noAssignBody := noAutoAssignRe.MatchString(body) || assign.CCRegexp.MatchString(body)
	explicitPreventAssignment := noAssignTitle || noAssignBody

	return opened && !explicitPreventAssignment
}

func handle(ghc githubClient, oc ownersClient, log *logrus.Entry, reviewerCount, oldReviewCount *int, maxReviewers int, excludeApprovers bool, repo *github.Repo, pr *github.PullRequest) error {
=======
>>>>>>> 57216c19
	changes, err := ghc.GetPullRequestChanges(repo.Owner.Login, repo.Name, pr.Number)
	if err != nil {
		return fmt.Errorf("error getting PR changes: %v", err)
	}

	var reviewers []string
	var requiredReviewers []string
	switch {
	case oldReviewCount != nil:
		reviewers = getReviewersOld(log, oc, pr.User.Login, changes, *oldReviewCount)
	case reviewerCount != nil:
<<<<<<< HEAD
		reviewers, requiredReviewers, err = getReviewers(oc, pr.User.Login, changes, *reviewerCount)
=======
		reviewers, requiredReviewers, err = getReviewers(oc, ghc, log, pr.User.Login, changes, *reviewerCount, useStatusAvailability)
>>>>>>> 57216c19
		if err != nil {
			return err
		}
		if missing := *reviewerCount - len(reviewers); missing > 0 {
			if !excludeApprovers {
				// Attempt to use approvers as additional reviewers. This must use
				// reviewerCount instead of missing because owners can be both reviewers
				// and approvers and the search might stop too early if it finds
				// duplicates.
				frc := fallbackReviewersClient{ownersClient: oc}
<<<<<<< HEAD
				approvers, _, err := getReviewers(frc, pr.User.Login, changes, *reviewerCount)
=======
				approvers, _, err := getReviewers(frc, ghc, log, pr.User.Login, changes, *reviewerCount, useStatusAvailability)
>>>>>>> 57216c19
				if err != nil {
					return err
				}
				combinedReviewers := sets.NewString(reviewers...)
				combinedReviewers.Insert(approvers...)
				log.Infof("Added %d approvers as reviewers. %d/%d reviewers found.", combinedReviewers.Len()-len(reviewers), combinedReviewers.Len(), *reviewerCount)
				reviewers = combinedReviewers.List()
			}
		}
		if missing := *reviewerCount - len(reviewers); missing > 0 {
			log.Warnf("Not enough reviewers found in OWNERS files for files touched by this PR. %d/%d reviewers found.", len(reviewers), *reviewerCount)
		}
	}

	if maxReviewers > 0 && len(reviewers) > maxReviewers {
		log.Infof("Limiting request of %d reviewers to %d maxReviewers.", len(reviewers), maxReviewers)
		reviewers = reviewers[:maxReviewers]
	}

	// add required reviewers if any
	reviewers = append(reviewers, requiredReviewers...)

	if len(reviewers) > 0 {
		log.Infof("Requesting reviews from users %s.", reviewers)
		return ghc.RequestReview(repo.Owner.Login, repo.Name, pr.Number, reviewers)
	}
	return nil
}

func getReviewers(rc reviewersClient, ghc githubClient, log *logrus.Entry, author string, files []github.PullRequestChange, minReviewers int, useStatusAvailability bool) ([]string, []string, error) {
	authorSet := sets.NewString(github.NormLogin(author))
	reviewers := sets.NewString()
	requiredReviewers := sets.NewString()
	leafReviewers := sets.NewString()
	busyReviewers := sets.NewString()
	ownersSeen := sets.NewString()
	// first build 'reviewers' by taking a unique reviewer from each OWNERS file.
	for _, file := range files {
		ownersFile := rc.FindReviewersOwnersForFile(file.Filename)
		if ownersSeen.Has(ownersFile) {
			continue
		}
		ownersSeen.Insert(ownersFile)

		// record required reviewers if any
		requiredReviewers.Insert(rc.RequiredReviewers(file.Filename).UnsortedList()...)

		fileUnusedLeafs := rc.LeafReviewers(file.Filename).Difference(reviewers).Difference(authorSet)
		if fileUnusedLeafs.Len() == 0 {
			continue
		}
		leafReviewers = leafReviewers.Union(fileUnusedLeafs)
		if r := findReviewer(ghc, log, useStatusAvailability, &busyReviewers, &fileUnusedLeafs); r != "" {
			reviewers.Insert(r)
		}
	}
	// now ensure that we request review from at least minReviewers reviewers. Favor leaf reviewers.
	unusedLeafs := leafReviewers.Difference(reviewers)
	for reviewers.Len() < minReviewers && unusedLeafs.Len() > 0 {
		if r := findReviewer(ghc, log, useStatusAvailability, &busyReviewers, &unusedLeafs); r != "" {
			reviewers.Insert(r)
		}
	}
	for _, file := range files {
		if reviewers.Len() >= minReviewers {
			break
		}
		fileReviewers := rc.Reviewers(file.Filename).Difference(authorSet)
		for reviewers.Len() < minReviewers && fileReviewers.Len() > 0 {
			if r := findReviewer(ghc, log, useStatusAvailability, &busyReviewers, &fileReviewers); r != "" {
				reviewers.Insert(r)
			}
		}
	}
	return reviewers.List(), requiredReviewers.List(), nil
}

// popRandom randomly selects an element of 'set' and pops it.
func popRandom(set *sets.String) string {
	list := set.List()
	sort.Strings(list)
	sel := list[rand.Intn(len(list))]
	set.Delete(sel)
	return sel
}

// findReviewer finds a reviewer from a set, potentially using status
// availability.
func findReviewer(ghc githubClient, log *logrus.Entry, useStatusAvailability bool, busyReviewers, targetSet *sets.String) string {
	// if we don't care about status availability, just pop a target from the set
	if !useStatusAvailability {
		return popRandom(targetSet)
	}

	// if we do care, start looping through the candidates
	for {
		if targetSet.Len() == 0 {
			// if there are no candidates left, then break
			break
		}
		candidate := popRandom(targetSet)
		if busyReviewers.Has(candidate) {
			// we've already verified this reviewer is busy
			continue
		}
		busy, err := isUserBusy(ghc, candidate)
		if err != nil {
			log.Errorf("error checking user availability: %v", err)
		}
		if !busy {
			return candidate
		}
		// if we haven't returned the candidate, then they must be busy.
		busyReviewers.Insert(candidate)
	}
	return ""
}

type githubAvailabilityQuery struct {
	User struct {
		Login  githubql.String
		Status struct {
			IndicatesLimitedAvailability githubql.Boolean
		}
	} `graphql:"user(login: $user)"`
}

func isUserBusy(ghc githubClient, user string) (bool, error) {
	var query githubAvailabilityQuery
	vars := map[string]interface{}{
		"user": githubql.String(user),
	}
	ctx := context.Background()
	err := ghc.Query(ctx, &query, vars)
	return bool(query.User.Status.IndicatesLimitedAvailability), err
}

func getReviewersOld(log *logrus.Entry, oc ownersClient, author string, changes []github.PullRequestChange, reviewerCount int) []string {
	potentialReviewers, weightSum := getPotentialReviewers(oc, author, changes, true)
	reviewers := selectMultipleReviewers(log, potentialReviewers, weightSum, reviewerCount)
	if len(reviewers) < reviewerCount {
		// Didn't find enough leaf reviewers, need to include reviewers from parent OWNERS files.
		potentialReviewers, weightSum := getPotentialReviewers(oc, author, changes, false)
		for _, reviewer := range reviewers {
			delete(potentialReviewers, reviewer)
		}
		reviewers = append(reviewers, selectMultipleReviewers(log, potentialReviewers, weightSum, reviewerCount-len(reviewers))...)
		if missing := reviewerCount - len(reviewers); missing > 0 {
			log.Errorf("Not enough reviewers found in OWNERS files for files touched by this PR. %d/%d reviewers found.", len(reviewers), reviewerCount)
		}
	}
	return reviewers
}

// weightMap is a map of user to a weight for that user.
type weightMap map[string]int64

func getPotentialReviewers(owners ownersClient, author string, files []github.PullRequestChange, leafOnly bool) (weightMap, int64) {
	potentialReviewers := weightMap{}
	weightSum := int64(0)
	var fileOwners sets.String
	for _, file := range files {
		fileWeight := int64(1)
		if file.Changes != 0 {
			fileWeight = int64(file.Changes)
		}
		// Judge file size on a log scale-- effectively this
		// makes three buckets, we shouldn't have many 10k+
		// line changes.
		fileWeight = int64(math.Log10(float64(fileWeight))) + 1
		if leafOnly {
			fileOwners = owners.LeafReviewers(file.Filename)
		} else {
			fileOwners = owners.Reviewers(file.Filename)
		}

		for _, owner := range fileOwners.List() {
			if owner == github.NormLogin(author) {
				continue
			}
			potentialReviewers[owner] = potentialReviewers[owner] + fileWeight
			weightSum += fileWeight
		}
	}
	return potentialReviewers, weightSum
}

func selectMultipleReviewers(log *logrus.Entry, potentialReviewers weightMap, weightSum int64, count int) []string {
	for name, weight := range potentialReviewers {
		log.Debugf("Reviewer %s had chance %02.2f%%", name, chance(weight, weightSum))
	}

	// Make a copy of the map
	pOwners := weightMap{}
	for k, v := range potentialReviewers {
		pOwners[k] = v
	}

	owners := []string{}

	for i := 0; i < count; i++ {
		if len(pOwners) == 0 || weightSum == 0 {
			break
		}
		selection := rand.Int63n(weightSum)
		owner := ""
		for o, w := range pOwners {
			owner = o
			selection -= w
			if selection <= 0 {
				break
			}
		}

		owners = append(owners, owner)
		weightSum -= pOwners[owner]

		// Remove this person from the map.
		delete(pOwners, owner)
	}
	return owners
}

func chance(val, total int64) float64 {
	return 100.0 * float64(val) / float64(total)
}<|MERGE_RESOLUTION|>--- conflicted
+++ resolved
@@ -32,11 +32,7 @@
 	"k8s.io/test-infra/prow/pluginhelp"
 	"k8s.io/test-infra/prow/plugins"
 	"k8s.io/test-infra/prow/plugins/assign"
-<<<<<<< HEAD
-	"regexp"
-=======
 	"k8s.io/test-infra/prow/repoowners"
->>>>>>> 57216c19
 )
 
 const (
@@ -48,20 +44,9 @@
 	match = regexp.MustCompile(`(?mi)^/auto-cc\s*$`)
 )
 
-var (
-	autoAssignRe    = regexp.MustCompile(`(?mi)^/assign-reviewers$`)
-	noAutoAssignRe  = regexp.MustCompile(`(?mi)^/no-assign-reviewers$`)
-	noAssignTitleRe = regexp.MustCompile(`(?i)(^\W?WIP\b|\[WIP\]|\(WIP\))`)
-)
-
 func init() {
-<<<<<<< HEAD
-	plugins.RegisterPullRequestHandler(pluginName, handlePullRequest, helpProvider)
-	plugins.RegisterReviewCommentEventHandler(pluginName, handleReviewComment, helpProvider)
-=======
 	plugins.RegisterPullRequestHandler(PluginName, handlePullRequestEvent, helpProvider)
 	plugins.RegisterGenericCommentHandler(PluginName, handleGenericCommentEvent, helpProvider)
->>>>>>> 57216c19
 }
 
 func configString(reviewCount int) string {
@@ -79,33 +64,6 @@
 	} else if config.Blunderbuss.FileWeightCount != nil {
 		reviewCount = *config.Blunderbuss.FileWeightCount
 	}
-<<<<<<< HEAD
-	if reviewCount != 1 {
-		pluralSuffix = "s"
-	}
-	pluginHelp := &pluginhelp.PluginHelp{
-		Description: "The blunderbuss plugin automatically requests reviews from reviewers when a new PR is created. The reviewers are selected based on the reviewers specified in the OWNERS files that apply to the files modified by the PR.",
-		Config: map[string]string{
-			"": fmt.Sprintf("Blunderbuss is currently configured to request reviews from %d reviewer%s.", reviewCount, pluralSuffix),
-		},
-	}
-	pluginHelp.AddCommand(pluginhelp.Command{
-		Usage:       "/no-assign-reviewers",
-		Featured:    false,
-		Description: "When in the initial PR opening message, prevents the automatic assignment of reviewers.",
-		Examples:    []string{"/no-assign-reviewers"},
-		WhoCanUse:   "Anyone",
-	})
-	pluginHelp.AddCommand(pluginhelp.Command{
-		Usage:       "/assign-reviewers",
-		Featured:    false,
-		Description: "Runs (or re-runs) the automatic reviewer assignment process, potentially adding (but not removing) reviewers.",
-		Examples:    []string{"/assign-reviewers"},
-		WhoCanUse:   "Anyone",
-	})
-	return pluginHelp,
-		nil
-=======
 
 	pluginHelp := &pluginhelp.PluginHelp{
 		Description: "The blunderbuss plugin automatically requests reviews from reviewers when a new PR is created. The reviewers are selected based on the reviewers specified in the OWNERS files that apply to the files modified by the PR.",
@@ -121,7 +79,6 @@
 		WhoCanUse:   "Anyone",
 	})
 	return pluginHelp, nil
->>>>>>> 57216c19
 }
 
 type reviewersClient interface {
@@ -211,13 +168,8 @@
 	)
 }
 
-<<<<<<< HEAD
-func handlePullRequest(pc plugins.PluginClient, pre github.PullRequestEvent) error {
-	if !shouldAssignReviewers(pre.Action == github.PullRequestActionOpened, pre.PullRequest.Title, pre.PullRequest.Body) {
-=======
 func handleGenericComment(ghc githubClient, roc repoownersClient, log *logrus.Entry, config plugins.Blunderbuss, action github.GenericCommentEventAction, isPR bool, prNumber int, issueState string, repo *github.Repo, body string) error {
 	if action != github.GenericCommentActionCreated || !isPR || issueState == "closed" {
->>>>>>> 57216c19
 		return nil
 	}
 
@@ -231,25 +183,6 @@
 	}
 
 	return handle(
-<<<<<<< HEAD
-		pc.GitHubClient,
-		oc, pc.Logger,
-		pc.PluginConfig.Blunderbuss.ReviewerCount,
-		pc.PluginConfig.Blunderbuss.FileWeightCount,
-		pc.PluginConfig.Blunderbuss.MaxReviewerCount,
-		pc.PluginConfig.Blunderbuss.ExcludeApprovers,
-		&pre.Repo,
-		&pre.PullRequest,
-	)
-}
-
-func handleReviewComment(pc plugins.PluginClient, rce github.ReviewCommentEvent) error {
-	if !shouldAssignReviewers(false, "", rce.Comment.Body) {
-		return nil
-	}
-
-	oc, err := pc.OwnersClient.LoadRepoOwners(rce.Repo.Owner.Login, rce.Repo.Name, rce.PullRequest.Base.Ref)
-=======
 		ghc,
 		roc,
 		log,
@@ -265,40 +198,10 @@
 
 func handle(ghc githubClient, roc repoownersClient, log *logrus.Entry, reviewerCount, oldReviewCount *int, maxReviewers int, excludeApprovers bool, useStatusAvailability bool, repo *github.Repo, pr *github.PullRequest) error {
 	oc, err := roc.LoadRepoOwners(repo.Owner.Login, repo.Name, pr.Base.Ref)
->>>>>>> 57216c19
 	if err != nil {
 		return fmt.Errorf("error loading RepoOwners: %v", err)
 	}
 
-<<<<<<< HEAD
-	return handle(
-		pc.GitHubClient,
-		oc, pc.Logger,
-		pc.PluginConfig.Blunderbuss.ReviewerCount,
-		pc.PluginConfig.Blunderbuss.FileWeightCount,
-		pc.PluginConfig.Blunderbuss.MaxReviewerCount,
-		pc.PluginConfig.Blunderbuss.ExcludeApprovers,
-		&rce.Repo,
-		&rce.PullRequest,
-	)
-}
-
-func shouldAssignReviewers(opened bool, title, body string) bool {
-	// Explicitly asking for an assignment overrides all other conditions
-	if autoAssignRe.MatchString(body) {
-		return true
-	}
-
-	noAssignTitle := noAssignTitleRe.MatchString(title)
-	noAssignBody := noAutoAssignRe.MatchString(body) || assign.CCRegexp.MatchString(body)
-	explicitPreventAssignment := noAssignTitle || noAssignBody
-
-	return opened && !explicitPreventAssignment
-}
-
-func handle(ghc githubClient, oc ownersClient, log *logrus.Entry, reviewerCount, oldReviewCount *int, maxReviewers int, excludeApprovers bool, repo *github.Repo, pr *github.PullRequest) error {
-=======
->>>>>>> 57216c19
 	changes, err := ghc.GetPullRequestChanges(repo.Owner.Login, repo.Name, pr.Number)
 	if err != nil {
 		return fmt.Errorf("error getting PR changes: %v", err)
@@ -310,11 +213,7 @@
 	case oldReviewCount != nil:
 		reviewers = getReviewersOld(log, oc, pr.User.Login, changes, *oldReviewCount)
 	case reviewerCount != nil:
-<<<<<<< HEAD
-		reviewers, requiredReviewers, err = getReviewers(oc, pr.User.Login, changes, *reviewerCount)
-=======
 		reviewers, requiredReviewers, err = getReviewers(oc, ghc, log, pr.User.Login, changes, *reviewerCount, useStatusAvailability)
->>>>>>> 57216c19
 		if err != nil {
 			return err
 		}
@@ -325,11 +224,7 @@
 				// and approvers and the search might stop too early if it finds
 				// duplicates.
 				frc := fallbackReviewersClient{ownersClient: oc}
-<<<<<<< HEAD
-				approvers, _, err := getReviewers(frc, pr.User.Login, changes, *reviewerCount)
-=======
 				approvers, _, err := getReviewers(frc, ghc, log, pr.User.Login, changes, *reviewerCount, useStatusAvailability)
->>>>>>> 57216c19
 				if err != nil {
 					return err
 				}
