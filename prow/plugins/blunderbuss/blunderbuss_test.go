--- conflicted
+++ resolved
@@ -297,62 +297,6 @@
 	}
 )
 
-func TestShouldAssignReviewersWorksAsExpected(t *testing.T) {
-	for _, test := range []struct{
-		shouldAssign bool
-		initial bool
-		title string
-		body string
-	}{
-		{
-			shouldAssign: false,
-			initial:      true,
-			title:        "WIP PR",
-			body:         "",
-		},
-		{
-			shouldAssign: false,
-			initial:      false,
-			title:        "Test",
-			body:         "",
-		},
-		{
-			shouldAssign: true,
-			initial:      false,
-			title:        "WIP PR",
-			body:         "/assign-reviewers\ntest",
-		},
-		{
-			shouldAssign: false,
-			initial:      true,
-			title:        "Normal PR with cc",
-			body:         "/cc @ausername",
-		},
-		{
-			shouldAssign: false,
-			initial:      true,
-			title:        "Normal PR with no-assign",
-			body:         "/no-assign-reviewers",
-		},
-		{
-			shouldAssign: true,
-			initial:      true,
-			title:        "WIP test",
-			body:         "/cc @test\n/assign-reviewers",
-		},
-		{
-			shouldAssign: false,
-			initial:      false,
-			title:        "Testing PR",
-			body:         "Normal followup message",
-		},
-	}{
-		if shouldAssignReviewers(test.initial, test.title, test.body) != test.shouldAssign {
-			t.Errorf("")
-		}
-	}
-}
-
 // TestHandleWithExcludeApprovers tests that the handle function requests
 // reviews from the correct number of unique users when ExcludeApprovers is
 // true.
@@ -367,15 +311,6 @@
 	}
 
 	for _, tc := range testcases {
-<<<<<<< HEAD
-		fghc := newFakeGithubClient(tc.filesChanged)
-		pre := &github.PullRequestEvent{
-			Number:      5,
-			PullRequest: github.PullRequest{Number: 5, User: github.User{Login: "author"}},
-			Repo:        github.Repo{Owner: github.User{Login: "org"}, Name: "repo"},
-		}
-		if err := handle(fghc, foc, logrus.WithField("plugin", pluginName), &tc.reviewerCount, nil, tc.maxReviewerCount, true, &pre.Repo, &pre.PullRequest); err != nil {
-=======
 		pr := github.PullRequest{Number: 5, User: github.User{Login: "author"}}
 		repo := github.Repo{Owner: github.User{Login: "org"}, Name: "repo"}
 		fghc := newFakeGitHubClient(&pr, tc.filesChanged)
@@ -384,7 +319,6 @@
 			fghc, froc, logrus.WithField("plugin", PluginName),
 			&tc.reviewerCount, nil, tc.maxReviewerCount, true, false, &repo, &pr,
 		); err != nil {
->>>>>>> 57216c19
 			t.Errorf("[%s] unexpected error from handle: %v", tc.name, err)
 			continue
 		}
@@ -419,15 +353,6 @@
 	}
 
 	for _, tc := range testcases {
-<<<<<<< HEAD
-		fghc := newFakeGithubClient(tc.filesChanged)
-		pre := &github.PullRequestEvent{
-			Number:      5,
-			PullRequest: github.PullRequest{Number: 5, User: github.User{Login: "author"}},
-			Repo:        github.Repo{Owner: github.User{Login: "org"}, Name: "repo"},
-		}
-		if err := handle(fghc, foc, logrus.WithField("plugin", pluginName), &tc.reviewerCount, nil, tc.maxReviewerCount, false, &pre.Repo, &pre.PullRequest); err != nil {
-=======
 		pr := github.PullRequest{Number: 5, User: github.User{Login: "author"}}
 		repo := github.Repo{Owner: github.User{Login: "org"}, Name: "repo"}
 		fghc := newFakeGitHubClient(&pr, tc.filesChanged)
@@ -436,7 +361,6 @@
 			fghc, froc, logrus.WithField("plugin", PluginName),
 			&tc.reviewerCount, nil, tc.maxReviewerCount, false, false, &repo, &pr,
 		); err != nil {
->>>>>>> 57216c19
 			t.Errorf("[%s] unexpected error from handle: %v", tc.name, err)
 			continue
 		}
@@ -550,15 +474,6 @@
 		},
 	}
 	for _, tc := range testcases {
-<<<<<<< HEAD
-		fghc := newFakeGithubClient(tc.filesChanged)
-		pre := &github.PullRequestEvent{
-			Number:      5,
-			PullRequest: github.PullRequest{Number: 5, User: github.User{Login: "author"}},
-			Repo:        github.Repo{Owner: github.User{Login: "org"}, Name: "repo"},
-		}
-		if err := handle(fghc, foc, logrus.WithField("plugin", pluginName), &tc.reviewerCount, nil, tc.maxReviewerCount, false, &pre.Repo, &pre.PullRequest); err != nil {
-=======
 		pr := github.PullRequest{Number: 5, User: github.User{Login: "author"}}
 		repo := github.Repo{Owner: github.User{Login: "org"}, Name: "repo"}
 		fghc := newFakeGitHubClient(&pr, tc.filesChanged)
@@ -566,7 +481,6 @@
 			fghc, froc, logrus.WithField("plugin", PluginName),
 			&tc.reviewerCount, nil, tc.maxReviewerCount, false, false, &repo, &pr,
 		); err != nil {
->>>>>>> 57216c19
 			t.Errorf("[%s] unexpected error from handle: %v", tc.name, err)
 			continue
 		}
@@ -661,15 +575,6 @@
 		},
 	}
 	for _, tc := range testcases {
-<<<<<<< HEAD
-		fghc := newFakeGithubClient(tc.filesChanged)
-		pre := &github.PullRequestEvent{
-			Number:      5,
-			PullRequest: github.PullRequest{Number: 5, User: github.User{Login: "author"}},
-			Repo:        github.Repo{Owner: github.User{Login: "org"}, Name: "repo"},
-		}
-		if err := handle(fghc, foc, logrus.WithField("plugin", pluginName), nil, &tc.reviewerCount, 0, false, &pre.Repo, &pre.PullRequest); err != nil {
-=======
 		t.Run(tc.name, func(t *testing.T) {
 			pr := github.PullRequest{Number: 5, User: github.User{Login: "author"}}
 			repo := github.Repo{Owner: github.User{Login: "org"}, Name: "repo"}
@@ -987,7 +892,6 @@
 			fghc, froc, logrus.WithField("plugin", PluginName),
 			&tc.reviewerCount, nil, tc.maxReviewerCount, false, true, &repo, &pr,
 		); err != nil {
->>>>>>> 57216c19
 			t.Errorf("[%s] unexpected error from handle: %v", tc.name, err)
 			continue
 		}
