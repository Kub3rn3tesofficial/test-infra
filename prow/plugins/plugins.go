/*
Copyright 2016 The Kubernetes Authors.

Licensed under the Apache License, Version 2.0 (the "License");
you may not use this file except in compliance with the License.
You may obtain a copy of the License at

    http://www.apache.org/licenses/LICENSE-2.0

Unless required by applicable law or agreed to in writing, software
distributed under the License is distributed on an "AS IS" BASIS,
WITHOUT WARRANTIES OR CONDITIONS OF ANY KIND, either express or implied.
See the License for the specific language governing permissions and
limitations under the License.
*/

package plugins

import (
	"errors"
	"fmt"
	"github.com/prometheus/client_golang/prometheus"
	"io/ioutil"
	"sync"
	"time"

	"github.com/sirupsen/logrus"
	"k8s.io/client-go/kubernetes"
	"k8s.io/test-infra/prow/bugzilla"
	prowv1 "k8s.io/test-infra/prow/client/clientset/versioned/typed/prowjobs/v1"
	"sigs.k8s.io/yaml"

	"k8s.io/test-infra/prow/commentpruner"
	"k8s.io/test-infra/prow/config"
	"k8s.io/test-infra/prow/git"
	"k8s.io/test-infra/prow/github"
	"k8s.io/test-infra/prow/pluginhelp"
	"k8s.io/test-infra/prow/repoowners"
	"k8s.io/test-infra/prow/slack"
)

var (
	pluginHelp                 = map[string]HelpProvider{}
	genericCommentHandlers     = map[string]GenericCommentHandler{}
	issueHandlers              = map[string]IssueHandler{}
	issueCommentHandlers       = map[string]IssueCommentHandler{}
	pullRequestHandlers        = map[string]PullRequestHandler{}
	pushEventHandlers          = map[string]PushEventHandler{}
	reviewEventHandlers        = map[string]ReviewEventHandler{}
	reviewCommentEventHandlers = map[string]ReviewCommentEventHandler{}
	statusEventHandlers        = map[string]StatusEventHandler{}
)

// HelpProvider defines the function type that construct a pluginhelp.PluginHelp for enabled
// plugins. It takes into account the plugins configuration and enabled repositories.
type HelpProvider func(config *Configuration, enabledRepos []string) (*pluginhelp.PluginHelp, error)

// HelpProviders returns the map of registered plugins with their associated HelpProvider.
func HelpProviders() map[string]HelpProvider {
	return pluginHelp
}

// IssueHandler defines the function contract for a github.IssueEvent handler.
type IssueHandler func(Agent, github.IssueEvent) error

// RegisterIssueHandler registers a plugin's github.IssueEvent handler.
func RegisterIssueHandler(name string, fn IssueHandler, help HelpProvider) {
	pluginHelp[name] = help
	issueHandlers[name] = fn
}

// IssueCommentHandler defines the function contract for a github.IssueCommentEvent handler.
type IssueCommentHandler func(Agent, github.IssueCommentEvent) error

// RegisterIssueCommentHandler registers a plugin's github.IssueCommentEvent handler.
func RegisterIssueCommentHandler(name string, fn IssueCommentHandler, help HelpProvider) {
	pluginHelp[name] = help
	issueCommentHandlers[name] = fn
}

// PullRequestHandler defines the function contract for a github.PullRequestEvent handler.
type PullRequestHandler func(Agent, github.PullRequestEvent) error

// RegisterPullRequestHandler registers a plugin's github.PullRequestEvent handler.
func RegisterPullRequestHandler(name string, fn PullRequestHandler, help HelpProvider) {
	pluginHelp[name] = help
	pullRequestHandlers[name] = fn
}

// StatusEventHandler defines the function contract for a github.StatusEvent handler.
type StatusEventHandler func(Agent, github.StatusEvent) error

// RegisterStatusEventHandler registers a plugin's github.StatusEvent handler.
func RegisterStatusEventHandler(name string, fn StatusEventHandler, help HelpProvider) {
	pluginHelp[name] = help
	statusEventHandlers[name] = fn
}

// PushEventHandler defines the function contract for a github.PushEvent handler.
type PushEventHandler func(Agent, github.PushEvent) error

// RegisterPushEventHandler registers a plugin's github.PushEvent handler.
func RegisterPushEventHandler(name string, fn PushEventHandler, help HelpProvider) {
	pluginHelp[name] = help
	pushEventHandlers[name] = fn
}

// ReviewEventHandler defines the function contract for a github.ReviewEvent handler.
type ReviewEventHandler func(Agent, github.ReviewEvent) error

// RegisterReviewEventHandler registers a plugin's github.ReviewEvent handler.
func RegisterReviewEventHandler(name string, fn ReviewEventHandler, help HelpProvider) {
	pluginHelp[name] = help
	reviewEventHandlers[name] = fn
}

// ReviewCommentEventHandler defines the function contract for a github.ReviewCommentEvent handler.
type ReviewCommentEventHandler func(Agent, github.ReviewCommentEvent) error

// RegisterReviewCommentEventHandler registers a plugin's github.ReviewCommentEvent handler.
func RegisterReviewCommentEventHandler(name string, fn ReviewCommentEventHandler, help HelpProvider) {
	pluginHelp[name] = help
	reviewCommentEventHandlers[name] = fn
}

// GenericCommentHandler defines the function contract for a github.GenericCommentEvent handler.
type GenericCommentHandler func(Agent, github.GenericCommentEvent) error

// RegisterGenericCommentHandler registers a plugin's github.GenericCommentEvent handler.
func RegisterGenericCommentHandler(name string, fn GenericCommentHandler, help HelpProvider) {
	pluginHelp[name] = help
	genericCommentHandlers[name] = fn
}

// Agent may be used concurrently, so each entry must be thread-safe.
type Agent struct {
	GitHubClient     github.Client
	ProwJobClient    prowv1.ProwJobInterface
	KubernetesClient kubernetes.Interface
	GitClient        *git.Client
	SlackClient      *slack.Client
	BugzillaClient   bugzilla.Client

	OwnersClient *repoowners.Client

	// Metrics exposes metrics that can be updated by plugins
	Metrics *Metrics

	// Config provides information about the jobs
	// that we know how to run for repos.
	Config *config.Config
	// PluginConfig provides plugin-specific options
	PluginConfig *Configuration

	Logger *logrus.Entry
<<<<<<< HEAD
}

type PluginAgent struct {
	PluginClient

	mut           sync.Mutex
	configuration *Configuration
}

// Configuration is the top-level serialization
// target for plugin Configuration
type Configuration struct {
	// Plugins is a map of repositories (eg "k/k") to lists of
	// plugin names.
	// TODO: Link to the list of supported plugins.
	// https://github.com/kubernetes/test-infra/issues/3476
	Plugins map[string][]string `json:"plugins,omitempty"`

	// ExternalPlugins is a map of repositories (eg "k/k") to lists of
	// external plugins.
	ExternalPlugins map[string][]ExternalPlugin `json:"external_plugins,omitempty"`

	// Owners contains configuration related to handling OWNERS files.
	Owners Owners `json:"owners,omitempty"`

	// Built-in plugins specific configuration.
	Approve       []Approve            `json:"approve,omitempty"`
	Blockades     []Blockade           `json:"blockades,omitempty"`
	Blunderbuss   Blunderbuss          `json:"blunderbuss,omitempty"`
	Cat           Cat                  `json:"cat,omitempty"`
	ConfigUpdater ConfigUpdater        `json:"config_updater,omitempty"`
	Heart         Heart                `json:"heart,omitempty"`
	Label         *Label               `json:"label,omitempty"`
	Lgtm          []Lgtm               `json:"lgtm,omitempty"`
	RepoMilestone map[string]Milestone `json:"repo_milestone,omitempty"`
	RequireSIG    RequireSIG           `json:"requiresig,omitempty"`
	Slack         Slack                `json:"slack,omitempty"`
	SigMention    SigMention           `json:"sigmention,omitempty"`
	Size          *Size                `json:"size,omitempty"`
	Triggers      []Trigger            `json:"triggers,omitempty"`
	Welcome       Welcome              `json:"welcome,omitempty"`
	JiraLinker    JiraLinker           `json:"jira_linker,omitempty"`
}

// ExternalPlugin holds configuration for registering an external
// plugin in prow.
type ExternalPlugin struct {
	// Name of the plugin.
	Name string `json:"name"`
	// Endpoint is the location of the external plugin. Defaults to
	// the name of the plugin, ie. "http://{{name}}".
	Endpoint string `json:"endpoint,omitempty"`
	// Events are the events that need to be demuxed by the hook
	// server to the external plugin. If no events are specified,
	// everything is sent.
	Events []string `json:"events,omitempty"`
}

type Blunderbuss struct {
	// ReviewerCount is the minimum number of reviewers to request
	// reviews from. Defaults to requesting reviews from 2 reviewers
	// if FileWeightCount is not set.
	ReviewerCount *int `json:"request_count,omitempty"`
	// MaxReviewerCount is the maximum number of reviewers to request
	// reviews from. Defaults to 0 meaning no limit.
	MaxReviewerCount int `json:"max_request_count,omitempty"`
	// FileWeightCount is the maximum number of reviewers to request
	// reviews from. Selects reviewers based on file weighting.
	// This and request_count are mutually exclusive options.
	FileWeightCount *int `json:"file_weight_count,omitempty"`
	// ExcludeApprovers controls whether approvers are considered to be
	// reviewers. By default, approvers are considered as reviewers if
	// insufficient reviewers are available. If ExcludeApprovers is true,
	// approvers will never be considered as reviewers.
	ExcludeApprovers bool `json:"exclude_approvers,omitempty"`
}
=======
>>>>>>> 57216c19

	// may be nil if not initialized
	commentPruner *commentpruner.EventClient
}

// NewAgent bootstraps a new config.Agent struct from the passed dependencies.
func NewAgent(configAgent *config.Agent, pluginConfigAgent *ConfigAgent, clientAgent *ClientAgent, metrics *Metrics, logger *logrus.Entry) Agent {
	prowConfig := configAgent.Config()
	pluginConfig := pluginConfigAgent.Config()
	return Agent{
		GitHubClient:     clientAgent.GitHubClient.WithFields(logger.Data),
		KubernetesClient: clientAgent.KubernetesClient,
		ProwJobClient:    clientAgent.ProwJobClient,
		GitClient:        clientAgent.GitClient,
		SlackClient:      clientAgent.SlackClient,
		OwnersClient:     clientAgent.OwnersClient,
		BugzillaClient:   clientAgent.BugzillaClient,
		Metrics:          metrics,
		Config:           prowConfig,
		PluginConfig:     pluginConfig,
		Logger:           logger,
	}
}

// InitializeCommentPruner attaches a commentpruner.EventClient to the agent to handle
// pruning comments.
func (a *Agent) InitializeCommentPruner(org, repo string, pr int) {
	a.commentPruner = commentpruner.NewEventClient(
		a.GitHubClient, a.Logger.WithField("client", "commentpruner"),
		org, repo, pr,
	)
}

// CommentPruner will return the commentpruner.EventClient attached to the agent or an error
// if one is not attached.
func (a *Agent) CommentPruner() (*commentpruner.EventClient, error) {
	if a.commentPruner == nil {
		return nil, errors.New("comment pruner client never initialized")
	}
	return a.commentPruner, nil
}

<<<<<<< HEAD
// JiraLinker is the config for the jira-linker plugin
type JiraLinker struct {
	JiraBaseUrl string `json:"jira_base_url"`
}

// TriggerFor finds the Trigger for a repo, if one exists
// a trigger can be listed for the repo itself or for the
// owning organization
func (c *Configuration) TriggerFor(org, repo string) *Trigger {
	for _, tr := range c.Triggers {
		for _, r := range tr.Repos {
			if r == org || r == fmt.Sprintf("%s/%s", org, repo) {
				return &tr
			}
		}
	}
	return nil
=======
// ClientAgent contains the various clients that are attached to the Agent.
type ClientAgent struct {
	GitHubClient     github.Client
	ProwJobClient    prowv1.ProwJobInterface
	KubernetesClient kubernetes.Interface
	GitClient        *git.Client
	SlackClient      *slack.Client
	OwnersClient     *repoowners.Client
	BugzillaClient   bugzilla.Client
>>>>>>> 57216c19
}

// ConfigAgent contains the agent mutex and the Agent configuration.
type ConfigAgent struct {
	mut           sync.Mutex
	configuration *Configuration
}

// Load attempts to load config from the path. It returns an error if either
// the file can't be read or the configuration is invalid.
func (pa *ConfigAgent) Load(path string) error {
	b, err := ioutil.ReadFile(path)
	if err != nil {
		return err
	}
	np := &Configuration{}
	if err := yaml.Unmarshal(b, np); err != nil {
		return err
	}
	if err := np.Validate(); err != nil {
		return err
	}

	pa.Set(np)
	return nil
}

// Config returns the agent current Configuration.
func (pa *ConfigAgent) Config() *Configuration {
	pa.mut.Lock()
	defer pa.mut.Unlock()
	return pa.configuration
}

// Set attempts to set the plugins that are enabled on repos. Plugins are listed
// as a map from repositories to the list of plugins that are enabled on them.
// Specifying simply an org name will also work, and will enable the plugin on
// all repos in the org.
func (pa *ConfigAgent) Set(pc *Configuration) {
	pa.mut.Lock()
	defer pa.mut.Unlock()
	pa.configuration = pc
}

// Start starts polling path for plugin config. If the first attempt fails,
// then start returns the error. Future errors will halt updates but not stop.
func (pa *ConfigAgent) Start(path string) error {
	if err := pa.Load(path); err != nil {
		return err
	}
	ticker := time.Tick(1 * time.Minute)
	go func() {
		for range ticker {
			if err := pa.Load(path); err != nil {
				logrus.WithField("path", path).WithError(err).Error("Error loading plugin config.")
			}
		}
	}()
	return nil
}

// GenericCommentHandlers returns a map of plugin names to handlers for the repo.
func (pa *ConfigAgent) GenericCommentHandlers(owner, repo string) map[string]GenericCommentHandler {
	pa.mut.Lock()
	defer pa.mut.Unlock()

	hs := map[string]GenericCommentHandler{}
	for _, p := range pa.getPlugins(owner, repo) {
		if h, ok := genericCommentHandlers[p]; ok {
			hs[p] = h
		}
	}
	return hs
}

// IssueHandlers returns a map of plugin names to handlers for the repo.
func (pa *ConfigAgent) IssueHandlers(owner, repo string) map[string]IssueHandler {
	pa.mut.Lock()
	defer pa.mut.Unlock()

	hs := map[string]IssueHandler{}
	for _, p := range pa.getPlugins(owner, repo) {
		if h, ok := issueHandlers[p]; ok {
			hs[p] = h
		}
	}
	return hs
}

// IssueCommentHandlers returns a map of plugin names to handlers for the repo.
func (pa *ConfigAgent) IssueCommentHandlers(owner, repo string) map[string]IssueCommentHandler {
	pa.mut.Lock()
	defer pa.mut.Unlock()

	hs := map[string]IssueCommentHandler{}
	for _, p := range pa.getPlugins(owner, repo) {
		if h, ok := issueCommentHandlers[p]; ok {
			hs[p] = h
		}
	}

	return hs
}

// PullRequestHandlers returns a map of plugin names to handlers for the repo.
func (pa *ConfigAgent) PullRequestHandlers(owner, repo string) map[string]PullRequestHandler {
	pa.mut.Lock()
	defer pa.mut.Unlock()

	hs := map[string]PullRequestHandler{}
	for _, p := range pa.getPlugins(owner, repo) {
		if h, ok := pullRequestHandlers[p]; ok {
			hs[p] = h
		}
	}

	return hs
}

// ReviewEventHandlers returns a map of plugin names to handlers for the repo.
func (pa *ConfigAgent) ReviewEventHandlers(owner, repo string) map[string]ReviewEventHandler {
	pa.mut.Lock()
	defer pa.mut.Unlock()

	hs := map[string]ReviewEventHandler{}
	for _, p := range pa.getPlugins(owner, repo) {
		if h, ok := reviewEventHandlers[p]; ok {
			hs[p] = h
		}
	}

	return hs
}

// ReviewCommentEventHandlers returns a map of plugin names to handlers for the repo.
func (pa *ConfigAgent) ReviewCommentEventHandlers(owner, repo string) map[string]ReviewCommentEventHandler {
	pa.mut.Lock()
	defer pa.mut.Unlock()

	hs := map[string]ReviewCommentEventHandler{}
	for _, p := range pa.getPlugins(owner, repo) {
		if h, ok := reviewCommentEventHandlers[p]; ok {
			hs[p] = h
		}
	}

	return hs
}

// StatusEventHandlers returns a map of plugin names to handlers for the repo.
func (pa *ConfigAgent) StatusEventHandlers(owner, repo string) map[string]StatusEventHandler {
	pa.mut.Lock()
	defer pa.mut.Unlock()

	hs := map[string]StatusEventHandler{}
	for _, p := range pa.getPlugins(owner, repo) {
		if h, ok := statusEventHandlers[p]; ok {
			hs[p] = h
		}
	}

	return hs
}

// PushEventHandlers returns a map of plugin names to handlers for the repo.
func (pa *ConfigAgent) PushEventHandlers(owner, repo string) map[string]PushEventHandler {
	pa.mut.Lock()
	defer pa.mut.Unlock()

	hs := map[string]PushEventHandler{}
	for _, p := range pa.getPlugins(owner, repo) {
		if h, ok := pushEventHandlers[p]; ok {
			hs[p] = h
		}
	}

	return hs
}

// getPlugins returns a list of plugins that are enabled on a given (org, repository).
func (pa *ConfigAgent) getPlugins(owner, repo string) []string {
	var plugins []string

	fullName := fmt.Sprintf("%s/%s", owner, repo)
	plugins = append(plugins, pa.configuration.Plugins[owner]...)
	plugins = append(plugins, pa.configuration.Plugins[fullName]...)

	return plugins
}

// EventsForPlugin returns the registered events for the passed plugin.
func EventsForPlugin(name string) []string {
	var events []string
	if _, ok := issueHandlers[name]; ok {
		events = append(events, "issue")
	}
	if _, ok := issueCommentHandlers[name]; ok {
		events = append(events, "issue_comment")
	}
	if _, ok := pullRequestHandlers[name]; ok {
		events = append(events, "pull_request")
	}
	if _, ok := pushEventHandlers[name]; ok {
		events = append(events, "push")
	}
	if _, ok := reviewEventHandlers[name]; ok {
		events = append(events, "pull_request_review")
	}
	if _, ok := reviewCommentEventHandlers[name]; ok {
		events = append(events, "pull_request_review_comment")
	}
	if _, ok := statusEventHandlers[name]; ok {
		events = append(events, "status")
	}
	if _, ok := genericCommentHandlers[name]; ok {
		events = append(events, "GenericCommentEvent (any event for user text)")
	}
	return events
}

var configMapSizeGauges = prometheus.NewGaugeVec(prometheus.GaugeOpts{
	Name: "prow_configmap_size_bytes",
	Help: "Size of data fields in ConfigMaps updated automatically by Prow in bytes.",
}, []string{"name", "namespace"})

func init() {
	prometheus.MustRegister(configMapSizeGauges)
}

// Metrics is a set of metrics that are gathered by plugins.
// It is up the the consumers of these metrics to ensure that they
// update the values in a thread-safe manner.
type Metrics struct {
	ConfigMapGauges *prometheus.GaugeVec
}

// NewMetrics returns a reference to the metrics plugins manage
func NewMetrics() *Metrics {
	return &Metrics{
		ConfigMapGauges: configMapSizeGauges,
	}
}<|MERGE_RESOLUTION|>--- conflicted
+++ resolved
@@ -19,10 +19,11 @@
 import (
 	"errors"
 	"fmt"
-	"github.com/prometheus/client_golang/prometheus"
 	"io/ioutil"
 	"sync"
 	"time"
+
+	"github.com/prometheus/client_golang/prometheus"
 
 	"github.com/sirupsen/logrus"
 	"k8s.io/client-go/kubernetes"
@@ -153,85 +154,6 @@
 	PluginConfig *Configuration
 
 	Logger *logrus.Entry
-<<<<<<< HEAD
-}
-
-type PluginAgent struct {
-	PluginClient
-
-	mut           sync.Mutex
-	configuration *Configuration
-}
-
-// Configuration is the top-level serialization
-// target for plugin Configuration
-type Configuration struct {
-	// Plugins is a map of repositories (eg "k/k") to lists of
-	// plugin names.
-	// TODO: Link to the list of supported plugins.
-	// https://github.com/kubernetes/test-infra/issues/3476
-	Plugins map[string][]string `json:"plugins,omitempty"`
-
-	// ExternalPlugins is a map of repositories (eg "k/k") to lists of
-	// external plugins.
-	ExternalPlugins map[string][]ExternalPlugin `json:"external_plugins,omitempty"`
-
-	// Owners contains configuration related to handling OWNERS files.
-	Owners Owners `json:"owners,omitempty"`
-
-	// Built-in plugins specific configuration.
-	Approve       []Approve            `json:"approve,omitempty"`
-	Blockades     []Blockade           `json:"blockades,omitempty"`
-	Blunderbuss   Blunderbuss          `json:"blunderbuss,omitempty"`
-	Cat           Cat                  `json:"cat,omitempty"`
-	ConfigUpdater ConfigUpdater        `json:"config_updater,omitempty"`
-	Heart         Heart                `json:"heart,omitempty"`
-	Label         *Label               `json:"label,omitempty"`
-	Lgtm          []Lgtm               `json:"lgtm,omitempty"`
-	RepoMilestone map[string]Milestone `json:"repo_milestone,omitempty"`
-	RequireSIG    RequireSIG           `json:"requiresig,omitempty"`
-	Slack         Slack                `json:"slack,omitempty"`
-	SigMention    SigMention           `json:"sigmention,omitempty"`
-	Size          *Size                `json:"size,omitempty"`
-	Triggers      []Trigger            `json:"triggers,omitempty"`
-	Welcome       Welcome              `json:"welcome,omitempty"`
-	JiraLinker    JiraLinker           `json:"jira_linker,omitempty"`
-}
-
-// ExternalPlugin holds configuration for registering an external
-// plugin in prow.
-type ExternalPlugin struct {
-	// Name of the plugin.
-	Name string `json:"name"`
-	// Endpoint is the location of the external plugin. Defaults to
-	// the name of the plugin, ie. "http://{{name}}".
-	Endpoint string `json:"endpoint,omitempty"`
-	// Events are the events that need to be demuxed by the hook
-	// server to the external plugin. If no events are specified,
-	// everything is sent.
-	Events []string `json:"events,omitempty"`
-}
-
-type Blunderbuss struct {
-	// ReviewerCount is the minimum number of reviewers to request
-	// reviews from. Defaults to requesting reviews from 2 reviewers
-	// if FileWeightCount is not set.
-	ReviewerCount *int `json:"request_count,omitempty"`
-	// MaxReviewerCount is the maximum number of reviewers to request
-	// reviews from. Defaults to 0 meaning no limit.
-	MaxReviewerCount int `json:"max_request_count,omitempty"`
-	// FileWeightCount is the maximum number of reviewers to request
-	// reviews from. Selects reviewers based on file weighting.
-	// This and request_count are mutually exclusive options.
-	FileWeightCount *int `json:"file_weight_count,omitempty"`
-	// ExcludeApprovers controls whether approvers are considered to be
-	// reviewers. By default, approvers are considered as reviewers if
-	// insufficient reviewers are available. If ExcludeApprovers is true,
-	// approvers will never be considered as reviewers.
-	ExcludeApprovers bool `json:"exclude_approvers,omitempty"`
-}
-=======
->>>>>>> 57216c19
 
 	// may be nil if not initialized
 	commentPruner *commentpruner.EventClient
@@ -274,25 +196,6 @@
 	return a.commentPruner, nil
 }
 
-<<<<<<< HEAD
-// JiraLinker is the config for the jira-linker plugin
-type JiraLinker struct {
-	JiraBaseUrl string `json:"jira_base_url"`
-}
-
-// TriggerFor finds the Trigger for a repo, if one exists
-// a trigger can be listed for the repo itself or for the
-// owning organization
-func (c *Configuration) TriggerFor(org, repo string) *Trigger {
-	for _, tr := range c.Triggers {
-		for _, r := range tr.Repos {
-			if r == org || r == fmt.Sprintf("%s/%s", org, repo) {
-				return &tr
-			}
-		}
-	}
-	return nil
-=======
 // ClientAgent contains the various clients that are attached to the Agent.
 type ClientAgent struct {
 	GitHubClient     github.Client
@@ -302,7 +205,6 @@
 	SlackClient      *slack.Client
 	OwnersClient     *repoowners.Client
 	BugzillaClient   bugzilla.Client
->>>>>>> 57216c19
 }
 
 // ConfigAgent contains the agent mutex and the Agent configuration.
