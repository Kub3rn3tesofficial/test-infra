/*
Copyright 2016 The Kubernetes Authors.

Licensed under the Apache License, Version 2.0 (the "License");
you may not use this file except in compliance with the License.
You may obtain a copy of the License at

    http://www.apache.org/licenses/LICENSE-2.0

Unless required by applicable law or agreed to in writing, software
distributed under the License is distributed on an "AS IS" BASIS,
WITHOUT WARRANTIES OR CONDITIONS OF ANY KIND, either express or implied.
See the License for the specific language governing permissions and
limitations under the License.
*/

// Package size contains a Prow plugin which counts the number of lines changed
// in a pull request, buckets this number into a few size classes (S, L, XL, etc),
// and finally labels the pull request with this size.
package size

import (
	"fmt"
	"strings"

	"github.com/sirupsen/logrus"

	"k8s.io/test-infra/prow/genfiles"
	"k8s.io/test-infra/prow/github"
	"k8s.io/test-infra/prow/pluginhelp"
	"k8s.io/test-infra/prow/plugins"
)

// The sizes are configurable in the `plugins.yaml` config file; the line constants
// in here represent default values used as fallback if none are provided.
const pluginName = "size"

<<<<<<< HEAD
var defaultSizes = plugins.Sizes{
	SLines:   10,
	MLines:   30,
	LLines:   100,
	XlLines:  500,
	XxlLines: 1000,
=======
var defaultSizes = plugins.Size{
	S:   10,
	M:   30,
	L:   100,
	Xl:  500,
	Xxl: 1000,
>>>>>>> dd12621d
}

func init() {
	plugins.RegisterPullRequestHandler(pluginName, handlePullRequest, helpProvider)
}

func helpProvider(config *plugins.Configuration, enabledRepos []string) (*pluginhelp.PluginHelp, error) {
	// Only the Description field is specified because this plugin is not triggered with commands and is not configurable.
	sizes := sizesOrDefault(config.Size)
	return &pluginhelp.PluginHelp{
			Description: fmt.Sprintf(`The size plugin manages the 'size/*' labels, maintaining the appropriate label on each pull request as it is updated. Generated files identified by the config file '.generated_files' at the repo root are ignored. Labels are applied based on the total number of lines of changes (additions and deletions):<ul>
<li>size/XS:  0-%d</li>
<li>size/S:   %d-%d</li>
<li>size/M:   %d-%d</li>
<li>size/L    %d-%d</li>
<li>size/XL:  %d-%d</li>
<li>size/XXL: %d+</li>
<<<<<<< HEAD
</ul>`, sizes.SLines-1, sizes.SLines, sizes.MLines-1, sizes.MLines, sizes.LLines-1, sizes.LLines, sizes.XlLines-1, sizes.XlLines, sizes.XxlLines-1, sizes.XxlLines),
=======
</ul>`, sizes.S-1, sizes.S, sizes.M-1, sizes.M, sizes.L-1, sizes.L, sizes.Xl-1, sizes.Xl, sizes.Xxl-1, sizes.Xxl),
>>>>>>> dd12621d
		},
		nil
}

func handlePullRequest(pc plugins.PluginClient, pe github.PullRequestEvent) error {
	return handlePR(pc.GitHubClient, sizesOrDefault(pc.PluginConfig.Size), pc.Logger, pe)
}

// Strict subset of *github.Client methods.
type githubClient interface {
	AddLabel(owner, repo string, number int, label string) error
	RemoveLabel(owner, repo string, number int, label string) error
	GetIssueLabels(org, repo string, number int) ([]github.Label, error)
	GetFile(org, repo, filepath, commit string) ([]byte, error)
	GetPullRequestChanges(org, repo string, number int) ([]github.PullRequestChange, error)
}

<<<<<<< HEAD
func handlePR(gc githubClient, sizes plugins.Sizes, le *logrus.Entry, pe github.PullRequestEvent) error {
=======
func handlePR(gc githubClient, sizes plugins.Size, le *logrus.Entry, pe github.PullRequestEvent) error {
>>>>>>> dd12621d
	if !isPRChanged(pe) {
		return nil
	}

	var (
		owner = pe.PullRequest.Base.Repo.Owner.Login
		repo  = pe.PullRequest.Base.Repo.Name
		num   = pe.PullRequest.Number
		sha   = pe.PullRequest.Base.SHA
	)

	g, err := genfiles.NewGroup(gc, owner, repo, sha)
	if err != nil {
		switch err.(type) {
		case *genfiles.ParseError:
			// Continue on parse errors, but warn that something is wrong.
			le.Warnf("error while parsing .generated_files: %v", err)
		default:
			return err
		}
	}

	changes, err := gc.GetPullRequestChanges(owner, repo, num)
	if err != nil {
		return fmt.Errorf("can not get PR changes for size plugin: %v", err)
	}

	var count int
	for _, change := range changes {
		if g.Match(change.Filename) {
			continue
		}

		count += change.Additions + change.Deletions
	}

	labels, err := gc.GetIssueLabels(owner, repo, num)
	if err != nil {
		le.Warnf("while retrieving labels, error: %v", err)
	}

	newLabel := bucket(count, sizes).label()
	var hasLabel bool

	for _, label := range labels {
		if label.Name == newLabel {
			hasLabel = true
			continue
		}

		if strings.HasPrefix(label.Name, labelPrefix) {
			if err := gc.RemoveLabel(owner, repo, num, label.Name); err != nil {
				le.Warnf("error while removing label %q: %v", label.Name, err)
			}
		}
	}

	if hasLabel {
		return nil
	}

	if err := gc.AddLabel(owner, repo, num, newLabel); err != nil {
		return fmt.Errorf("error adding label to %s/%s PR #%d: %v", owner, repo, num, err)
	}

	return nil
}

// One of a set of discrete buckets.
type size int

const (
	sizeXS size = iota
	sizeS
	sizeM
	sizeL
	sizeXL
	sizeXXL
)

const (
	labelPrefix = "size/"

	labelXS     = "size/XS"
	labelS      = "size/S"
	labelM      = "size/M"
	labelL      = "size/L"
	labelXL     = "size/XL"
	labelXXL    = "size/XXL"
	labelUnkown = "size/?"
)

func (s size) label() string {
	switch s {
	case sizeXS:
		return labelXS
	case sizeS:
		return labelS
	case sizeM:
		return labelM
	case sizeL:
		return labelL
	case sizeXL:
		return labelXL
	case sizeXXL:
		return labelXXL
	}

	return labelUnkown
}

<<<<<<< HEAD
func bucket(lineCount int, sizes plugins.Sizes) size {
	if lineCount < sizes.SLines {
		return sizeXS
	} else if lineCount < sizes.MLines {
		return sizeS
	} else if lineCount < sizes.LLines {
		return sizeM
	} else if lineCount < sizes.XlLines {
		return sizeL
	} else if lineCount < sizes.XxlLines {
=======
func bucket(lineCount int, sizes plugins.Size) size {
	if lineCount < sizes.S {
		return sizeXS
	} else if lineCount < sizes.M {
		return sizeS
	} else if lineCount < sizes.L {
		return sizeM
	} else if lineCount < sizes.Xl {
		return sizeL
	} else if lineCount < sizes.Xxl {
>>>>>>> dd12621d
		return sizeXL
	}

	return sizeXXL
}

// These are the only actions indicating the code diffs may have changed.
func isPRChanged(pe github.PullRequestEvent) bool {
	switch pe.Action {
	case github.PullRequestActionOpened:
		return true
	case github.PullRequestActionReopened:
		return true
	case github.PullRequestActionSynchronize:
		return true
	case github.PullRequestActionEdited:
		return true
	default:
		return false
	}
}

<<<<<<< HEAD
// If they don't provide a lower bound for XXL, we assume that no
// size configuration was passed and hence we fall back to defaults
func sizesOrDefault(sizes plugins.Sizes) plugins.Sizes {
	if sizes.XxlLines == 0 {
		return defaultSizes
	}

	return sizes
=======
func sizesOrDefault(sizes *plugins.Size) plugins.Size {
	if sizes == nil {
		return defaultSizes
	}

	return *sizes
>>>>>>> dd12621d
}<|MERGE_RESOLUTION|>--- conflicted
+++ resolved
@@ -35,21 +35,12 @@
 // in here represent default values used as fallback if none are provided.
 const pluginName = "size"
 
-<<<<<<< HEAD
-var defaultSizes = plugins.Sizes{
-	SLines:   10,
-	MLines:   30,
-	LLines:   100,
-	XlLines:  500,
-	XxlLines: 1000,
-=======
 var defaultSizes = plugins.Size{
 	S:   10,
 	M:   30,
 	L:   100,
 	Xl:  500,
 	Xxl: 1000,
->>>>>>> dd12621d
 }
 
 func init() {
@@ -67,11 +58,7 @@
 <li>size/L    %d-%d</li>
 <li>size/XL:  %d-%d</li>
 <li>size/XXL: %d+</li>
-<<<<<<< HEAD
-</ul>`, sizes.SLines-1, sizes.SLines, sizes.MLines-1, sizes.MLines, sizes.LLines-1, sizes.LLines, sizes.XlLines-1, sizes.XlLines, sizes.XxlLines-1, sizes.XxlLines),
-=======
 </ul>`, sizes.S-1, sizes.S, sizes.M-1, sizes.M, sizes.L-1, sizes.L, sizes.Xl-1, sizes.Xl, sizes.Xxl-1, sizes.Xxl),
->>>>>>> dd12621d
 		},
 		nil
 }
@@ -89,11 +76,7 @@
 	GetPullRequestChanges(org, repo string, number int) ([]github.PullRequestChange, error)
 }
 
-<<<<<<< HEAD
-func handlePR(gc githubClient, sizes plugins.Sizes, le *logrus.Entry, pe github.PullRequestEvent) error {
-=======
 func handlePR(gc githubClient, sizes plugins.Size, le *logrus.Entry, pe github.PullRequestEvent) error {
->>>>>>> dd12621d
 	if !isPRChanged(pe) {
 		return nil
 	}
@@ -205,18 +188,6 @@
 	return labelUnkown
 }
 
-<<<<<<< HEAD
-func bucket(lineCount int, sizes plugins.Sizes) size {
-	if lineCount < sizes.SLines {
-		return sizeXS
-	} else if lineCount < sizes.MLines {
-		return sizeS
-	} else if lineCount < sizes.LLines {
-		return sizeM
-	} else if lineCount < sizes.XlLines {
-		return sizeL
-	} else if lineCount < sizes.XxlLines {
-=======
 func bucket(lineCount int, sizes plugins.Size) size {
 	if lineCount < sizes.S {
 		return sizeXS
@@ -227,7 +198,6 @@
 	} else if lineCount < sizes.Xl {
 		return sizeL
 	} else if lineCount < sizes.Xxl {
->>>>>>> dd12621d
 		return sizeXL
 	}
 
@@ -250,21 +220,10 @@
 	}
 }
 
-<<<<<<< HEAD
-// If they don't provide a lower bound for XXL, we assume that no
-// size configuration was passed and hence we fall back to defaults
-func sizesOrDefault(sizes plugins.Sizes) plugins.Sizes {
-	if sizes.XxlLines == 0 {
-		return defaultSizes
-	}
-
-	return sizes
-=======
 func sizesOrDefault(sizes *plugins.Size) plugins.Size {
 	if sizes == nil {
 		return defaultSizes
 	}
 
 	return *sizes
->>>>>>> dd12621d
 }