--- conflicted
+++ resolved
@@ -51,11 +51,7 @@
         "@io_k8s_apimachinery//pkg/api/errors:go_default_library",
         "@io_k8s_apimachinery//pkg/apis/meta/v1:go_default_library",
         "@io_k8s_apimachinery//pkg/types:go_default_library",
-<<<<<<< HEAD
-        "@io_k8s_apimachinery//pkg/util/sets:go_default_library",
-=======
         "@io_k8s_apimachinery//pkg/util/clock:go_default_library",
->>>>>>> a9cea4fa
         "@io_k8s_client_go//kubernetes/typed/core/v1:go_default_library",
     ],
 )
